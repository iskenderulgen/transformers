--- conflicted
+++ resolved
@@ -79,7 +79,7 @@
             "num_key_value_heads": 2,
             "rope_theta": 10000,
             "tie_word_embeddings": True,
-            "rope_scaling": {"type": "mrope", "mrope_section": [2, 1, 1]},
+            "rope_parameters": {"type": "mrope", "mrope_section": [2, 1, 1]},
         },
         vision_start_token_id=3,
         image_token_id=4,
@@ -96,10 +96,6 @@
             "spatial_merge_size": 1,
             "temporal_patch_size": 2,
         },
-<<<<<<< HEAD
-        rope_parameters={"type": "mrope", "mrope_section": [2, 1, 1]},
-=======
->>>>>>> 93464a02
     ):
         self.parent = parent
         self.ignore_index = ignore_index
@@ -114,10 +110,6 @@
         self.video_token_id = video_token_id
         self.text_config = text_config
         self.vision_config = vision_config
-<<<<<<< HEAD
-        self.rope_parameters = rope_parameters
-=======
->>>>>>> 93464a02
         self.batch_size = batch_size
         self.num_channels = num_channels
         self.image_size = image_size
@@ -130,16 +122,6 @@
         return Qwen2VLConfig(
             text_config=self.text_config,
             vision_config=self.vision_config,
-<<<<<<< HEAD
-            model_type=self.model_type,
-            max_window_layers=self.max_window_layers,
-            rope_parameters=self.rope_parameters,
-            tie_word_embeddings=self.tie_word_embeddings,
-            bos_token_id=self.bos_token_id,
-            eos_token_id=self.eos_token_id,
-            pad_token_id=self.pad_token_id,
-=======
->>>>>>> 93464a02
             vision_start_token_id=self.vision_start_token_id,
             image_token_id=self.image_token_id,
             video_token_id=self.video_token_id,
