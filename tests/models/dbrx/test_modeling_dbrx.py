# Copyright 2024 The HuggingFace Inc. team. All rights reserved.
#
# Licensed under the Apache License, Version 2.0 (the "License");
# you may not use this file except in compliance with the License.
# You may obtain a copy of the License at
#
#     http://www.apache.org/licenses/LICENSE-2.0
#
# Unless required by applicable law or agreed to in writing, software
# distributed under the License is distributed on an "AS IS" BASIS,
# WITHOUT WARRANTIES OR CONDITIONS OF ANY KIND, either express or implied.
# See the License for the specific language governing permissions and
# limitations under the License.
"""Testing suite for the PyTorch DBRX model."""

import unittest

from transformers import is_torch_available
from transformers.testing_utils import require_torch, slow

from ...causal_lm_tester import CausalLMModelTest, CausalLMModelTester


if is_torch_available():
    import torch

    from transformers import DbrxForCausalLM, DbrxModel


class DbrxModelTester(CausalLMModelTester):
    if is_torch_available():
        base_model_class = DbrxModel

    def __init__(
        self,
        parent,
        clip_qkv=8,
        rope_theta=500000,
        attn_config_model_type="",
        moe_jitter_eps=0,
        moe_loss_weight=0.05,
        moe_num_experts=8,
        moe_top_k=4,
        ffn_config_model_type="",
        initializer_range=0.02,
        resid_pdrop=0.0,
        is_decoder=True,
        pad_token_id=0,
    ):
        # Call parent init
        super().__init__(
            parent=parent,
            hidden_dropout_prob=resid_pdrop,
            attention_probs_dropout_prob=resid_pdrop,
            initializer_range=initializer_range,
            pad_token_id=pad_token_id,
            is_decoder=is_decoder,
        )

        # Set DBRX's unusual params
        self.clip_qkv = clip_qkv

        # DBRX takes sub-configurations for the FFN and attention layers, so we need to set that correctly here
        self.ffn_config = {
            "ffn_hidden_size": self.hidden_size,
            "hidden_size": 2 * self.hidden_size,
            "moe_jitter_eps": moe_jitter_eps,
            "moe_loss_weight": moe_loss_weight,
            "moe_num_experts": moe_num_experts,
            "moe_top_k": moe_top_k,
            "model_type": ffn_config_model_type,
            "ffn_act_fn": {"name": self.hidden_act},
        }
        self.attn_config = {
            "clip_qkv": clip_qkv,
            "model_type": attn_config_model_type,
            "rope_theta": rope_theta,
        }

    @property
    def config_args(self):
        return super().config_args + ["ffn_config", "attn_config"]


@require_torch
class DbrxModelTest(CausalLMModelTest, unittest.TestCase):
    model_tester_class = DbrxModelTester

    @slow
    def test_model_from_pretrained(self):
        model_name = "eitanturok/dbrx-tiny"
        model = DbrxModel.from_pretrained(model_name)
        self.assertIsNotNone(model)

    # Offload does not work with Dbrx models because of the forward of DbrxExperts where we chunk the experts.
    # The issue is that the offloaded weights of the mlp layer are still on meta device (w1_chunked, v1_chunked, w2_chunked)
    @unittest.skip(reason="Dbrx models do not work with offload")
    def test_cpu_offload(self):
        pass

    @unittest.skip(reason="Dbrx models do not work with offload")
    def test_disk_offload_safetensors(self):
        pass

    @unittest.skip(reason="Dbrx models do not work with offload")
    def test_disk_offload_bin(self):
        pass

<<<<<<< HEAD
=======
    @unittest.skip("Dbrx doesn't have RoPE scaling implemented")
    def test_model_rope_scaling_frequencies(self):
        pass

    @parameterized.expand([("linear",), ("dynamic",), ("yarn",)])
    @unittest.skip("Dbrx doesn't have RoPE scaling implemented")
    def test_model_rope_scaling_from_config(self, scaling_type):
        pass

>>>>>>> c5094a4f

@require_torch
class DbrxModelIntegrationTest(unittest.TestCase):
    @slow
    def test_tiny_model_logits(self):
        model = DbrxForCausalLM.from_pretrained("Rocketknight1/dbrx-tiny-random")
        input_ids = torch.tensor([[0, 1, 2, 3, 4, 5]])
        output = model(input_ids)[0]
        vocab_size = model.vocab_size

        expected_shape = torch.Size((1, 6, vocab_size))
        self.assertEqual(output.shape, expected_shape)

        expected_slice = torch.tensor(
            [
                [
                    [-1.6300e-04, 5.0118e-04, 2.5437e-04],
                    [2.0422e-05, 2.7210e-04, -1.5125e-04],
                    [-1.5105e-04, 4.6879e-04, 3.3309e-04],
                ]
            ]
        )
        torch.testing.assert_close(output[:, :3, :3], expected_slice, rtol=1e-4, atol=1e-4)<|MERGE_RESOLUTION|>--- conflicted
+++ resolved
@@ -106,18 +106,6 @@
     def test_disk_offload_bin(self):
         pass
 
-<<<<<<< HEAD
-=======
-    @unittest.skip("Dbrx doesn't have RoPE scaling implemented")
-    def test_model_rope_scaling_frequencies(self):
-        pass
-
-    @parameterized.expand([("linear",), ("dynamic",), ("yarn",)])
-    @unittest.skip("Dbrx doesn't have RoPE scaling implemented")
-    def test_model_rope_scaling_from_config(self, scaling_type):
-        pass
-
->>>>>>> c5094a4f
 
 @require_torch
 class DbrxModelIntegrationTest(unittest.TestCase):
