# Copyright 2024 The HuggingFace Team. All rights reserved.
#
# Licensed under the Apache License, Version 2.0 (the "License");
# you may not use this file except in compliance with the License.
# You may obtain a copy of the License at
#
#     http://www.apache.org/licenses/LICENSE-2.0
#
# Unless required by applicable law or agreed to in writing, software
# distributed under the License is distributed on an "AS IS" BASIS,
# WITHOUT WARRANTIES OR CONDITIONS OF ANY KIND, either express or implied.
# See the License for the specific language governing permissions and
# limitations under the License.

import math
from functools import wraps
from typing import Optional, TypedDict

from .configuration_utils import PretrainedConfig
from .utils import is_torch_available, logging


logger = logging.get_logger(__name__)


if is_torch_available():
    import torch


def extract_rope_scaling_dict_from_config(config, layer_type=None):
    "Helper to extract the rope type from config, while handling BC and local/global keys"

    # The RoPE scaling dict might be serialized differently in older versions, which we need to support.
    # Case 1: `config.rope_scaling` is a simple dict with values to configure RoPE type. Used when the model
    # has a single attention type, i.e. `config.layer_types = None`
    # Case 2: `config.rope_scaling` is a dict where keys define different RoPE configurations used by the model.
    # For example `rope_scaling={"full_attention": {}, "sliding_attentionn": {}}` to alternate between global and local attention layers.
    rope_scaling_dict = getattr(config, "rope_scaling", None)

    # Case 1, if `config.layer_types` is defined we need to check that all layer types got their own RoPE config
    # We need to handle BC in case users still use simple dict RoPE params and duplicate it for all layer types
    if getattr(config, "layer_types", None) is not None:
        if rope_scaling_dict is None:
            default_rope_params = {"rope_type": "default", "rope_theta": config.rope_theta}
            rope_scaling_dict = dict.fromkeys(config.layer_types, default_rope_params)
        elif set(config.layer_types) != set(rope_scaling_dict.keys()):
            rope_scaling_dict = dict.fromkeys(config.layer_types, rope_scaling_dict)

    # Case 2, single RoPE per model, just make sure `rope_scaling_dict` has all default attributes defined
    else:
        if rope_scaling_dict is None:
            rope_scaling_dict = {"rope_type": "default", "rope_theta": config.rope_theta}
        else:
            rope_type = rope_scaling_dict.get("rope_type", rope_scaling_dict.get("type", "default"))
            rope_theta = config.rope_theta if hasattr(config, "rope_theta") else rope_scaling_dict["rope_theta"]
            rope_scaling_dict.update({"rope_type": rope_type, "rope_theta": rope_theta})

    return rope_scaling_dict[layer_type] if layer_type is not None else rope_scaling_dict


def dynamic_rope_update(rope_forward):
    """
    Decorator function to update the RoPE parameters in the forward pass, if the model is using a dynamic RoPE
    (i.e. a RoPE implementation that may recompute its frequencies in the forward pass).

    Args:
        rope_forward (Callable):
            The forward pass of the RoPE implementation.

    Returns:
        The decorated forward pass.
    """

    def longrope_frequency_update(self, position_ids, device, layer_type=None):
        """Longrope uses long factor if sequence is larger than original pretraining length, short otherwise."""
        seq_len = torch.max(position_ids) + 1
        if hasattr(self.config, "original_max_position_embeddings"):
            original_max_position_embeddings = self.config.original_max_position_embeddings
        else:
            original_max_position_embeddings = self.config.max_position_embeddings
        if seq_len > original_max_position_embeddings:
            if not hasattr(self, f"{layer_type}_long_inv_freq"):
                rope_type = self.rope_type if hasattr(self, "rope_type") else self.rope_types[layer_type]
                rope_init_fn = ROPE_INIT_FUNCTIONS[rope_type]
                long_inv_freq, _ = rope_init_fn(
                    self.config,
                    device,
                    seq_len=original_max_position_embeddings + 1,
                    layer_type=layer_type,
                )
            inv_freq_name = f"{layer_type}_inv_freq" if layer_type is not None else "inv_freq"
            self.register_buffer(inv_freq_name, long_inv_freq, persistent=False)
            setattr(self, f"{layer_type}_long_inv_freq", long_inv_freq)
        else:
            # This .to() is needed if the model has been moved to a device after being initialized (because
            # the buffer is automatically moved, but not the original copy)
            if layer_type is not None:
                original_inv_freq = getattr(f"{layer_type}_original_inv_freq").to(device)
            else:
                original_inv_freq = self.original_inv_freq.to(device)
            prefix = f"{layer_type}_" if layer_type else ""
            inv_freq_name, original_freq_name = f"{prefix}inv_freq", f"{prefix}original_inv_freq"
            self.register_buffer(inv_freq_name, original_inv_freq, persistent=False)
            setattr(self, original_freq_name, original_inv_freq)

    def dynamic_frequency_update(self, position_ids, device, layer_type=None):
        """
        dynamic RoPE layers should recompute `inv_freq` in the following situations:
        1 - growing beyond the cached sequence length (allow scaling)
        2 - the current sequence length is in the original scale (avoid losing precision with small sequences)
        """
        seq_len = torch.max(position_ids) + 1
        if seq_len > self.max_seq_len_cached:  # growth
            rope_type = self.rope_type if hasattr(self, "rope_type") else self.rope_types[layer_type]
            rope_init_fn = ROPE_INIT_FUNCTIONS[rope_type]
            inv_freq, self.attention_scaling = rope_init_fn(
                self.config,
                device,
                seq_len=seq_len,
                layer_type=layer_type,
            )
            # TODO joao: may break with compilation
            inv_freq_name = f"{layer_type}_inv_freq" if layer_type is not None else "inv_freq"
            self.register_buffer(inv_freq_name, inv_freq, persistent=False)
            self.max_seq_len_cached = seq_len

        if seq_len < self.original_max_seq_len and self.max_seq_len_cached > self.original_max_seq_len:  # reset
            # This .to() is needed if the model has been moved to a device after being initialized (because
            # the buffer is automatically moved, but not the original copy)
            if layer_type is not None:
                original_inv_freq = getattr(f"{layer_type}_original_inv_freq").to(device)
            else:
                original_inv_freq = self.original_inv_freq.to(device)
            prefix = f"{layer_type}_" if layer_type else ""
            inv_freq_name, original_freq_name = f"{prefix}inv_freq", f"{prefix}original_inv_freq"
            self.register_buffer(inv_freq_name, original_inv_freq, persistent=False)
            setattr(self, original_freq_name, original_inv_freq)
            self.max_seq_len_cached = self.original_max_seq_len

    @wraps(rope_forward)
    def wrapper(self, x, position_ids, layer_type=None):
        rope_type = self.rope_type if hasattr(self, "rope_type") else self.rope_types[layer_type]
        if "dynamic" in rope_type:
            dynamic_frequency_update(self, position_ids, device=x.device, layer_type=layer_type)
        elif rope_type == "longrope":
            longrope_frequency_update(self, position_ids, device=x.device, layer_type=layer_type)
        return rope_forward(self, x, position_ids, layer_type=layer_type)

    return wrapper


def _compute_linear_scaling_rope_parameters(
    config: Optional[PretrainedConfig] = None,
    device: Optional["torch.device"] = None,
    seq_len: Optional[int] = None,
    layer_type: Optional[str] = None,
) -> tuple["torch.Tensor", float]:
    """
    Computes the inverse frequencies with linear scaling. Credits to the Reddit user /u/kaiokendev
    Args:
        config ([`~transformers.PretrainedConfig`]):
            The model configuration. This function assumes that the config will provide at least the following
            properties:

            *   rope_theta (`float`): The base wavelength from which the inverse frequencies will be derived.
            *   hidden_size (`int`): The numerator when deriving a head_dim, if not provided directly.
            *   num_attention_heads (`int`): The denominator when deriving a head_dim, if not provided directly.

            Additionally, this function will make use of the following properties if they are found in the config:

            *   head_dim (`int`, *optional*): The size of the key-value heads in the model. If None, this value will be
                derived as hidden_size // num_attention_heads.
            *   partial_rotary_factor (`float`, *optional*): If less than 1.0, inverse frequencies will be returned for
                the first fraction of the head_dim. Defaults to 1.0.
        device (`torch.device`):
            The device to use for initialization of the inverse frequencies.
        seq_len (`int`, *optional*):
            The current sequence length. Unused for this type of RoPE.

    Returns:
        Tuple of (`torch.Tensor`, `float`), containing the inverse frequencies for the RoPE embeddings and the
        post-processing scaling factor applied to the computed cos/sin (unused in this type of RoPE).
    """
<<<<<<< HEAD
    # For backward compatibility standardize the `rope_scaling_dict` if it uses old format
    if getattr(config, "rope_scaling_dict", None) is None or "rope_theta" not in config.rope_scaling_dict:
        rope_scaling_dict = extract_rope_scaling_dict_from_config(config, layer_type=layer_type)
    else:
        rope_scaling_dict = config.rope_scaling_dict
    factor = rope_scaling_dict["factor"]

    # Gets the default RoPE parameters
    base = rope_scaling_dict["rope_theta"]
=======
    base = config.rope_theta
>>>>>>> 870add3d
    partial_rotary_factor = getattr(config, "partial_rotary_factor", 1.0)
    head_dim = getattr(config, "head_dim", None) or config.hidden_size // config.num_attention_heads
    dim = int(head_dim * partial_rotary_factor)
    attention_factor = 1.0  # Unused in this type of RoPE

    # Compute the inverse frequencies
    inv_freq = 1.0 / (base ** (torch.arange(0, dim, 2, dtype=torch.int64).to(device=device, dtype=torch.float) / dim))
<<<<<<< HEAD
=======
    return inv_freq, attention_factor


def _compute_linear_scaling_rope_parameters(
    config: Optional[PretrainedConfig] = None,
    device: Optional["torch.device"] = None,
    seq_len: Optional[int] = None,
) -> tuple["torch.Tensor", float]:
    """
    Computes the inverse frequencies with linear scaling. Credits to the Reddit user /u/kaiokendev
    Args:
        config ([`~transformers.PretrainedConfig`]):
            The model configuration. This function assumes that the config will provide at least the following
            properties:

            *   rope_theta (`float`): The base wavelength from which the inverse frequencies will be derived.
            *   hidden_size (`int`): The numerator when deriving a head_dim, if not provided directly.
            *   num_attention_heads (`int`): The denominator when deriving a head_dim, if not provided directly.

            Additionally, this function will make use of the following properties if they are found in the config:

            *   head_dim (`int`, *optional*): The size of the key-value heads in the model. If None, this value will be
                derived as hidden_size // num_attention_heads.
            *   partial_rotary_factor (`float`, *optional*): If less than 1.0, inverse frequencies will be returned for
                the first fraction of the head_dim. Defaults to 1.0.
        device (`torch.device`):
            The device to use for initialization of the inverse frequencies.
        seq_len (`int`, *optional*):
            The current sequence length. Unused for this type of RoPE.

    Returns:
        Tuple of (`torch.Tensor`, `float`), containing the inverse frequencies for the RoPE embeddings and the
        post-processing scaling factor applied to the computed cos/sin (unused in this type of RoPE).
    """
    factor = config.rope_scaling["factor"]

    # Gets the default RoPE parameters
    inv_freq, attention_factor = _compute_default_rope_parameters(config, device, seq_len)
>>>>>>> 870add3d

    # Then applies linear scaling to the frequencies.
    # NOTE: originally, scaling was applied to the position_ids. However, we get `embs = inv_freq @ position_ids`, so
    # applying scaling to the inverse frequencies is equivalent.
    inv_freq /= factor
    return inv_freq, attention_factor


def _compute_dynamic_ntk_parameters(
    config: Optional[PretrainedConfig] = None,
    device: Optional["torch.device"] = None,
    seq_len: Optional[int] = None,
    layer_type: Optional[str] = None,
) -> tuple["torch.Tensor", float]:
    """
    Computes the inverse frequencies with NTK scaling. Credits to the Reddit users /u/bloc97 and /u/emozilla

    Args:
        config ([`~transformers.PretrainedConfig`]):
            The model configuration. This function assumes that the config will provide at least the following
            properties:

            *   rope_theta (`float`): The base wavelength from which the inverse frequencies will be derived.
            *   hidden_size (`int`): The numerator when deriving a head_dim, if not provided directly.
            *   num_attention_heads (`int`): The denominator when deriving a head_dim, if not provided directly.
            *   max_position_embeddings (`int`): The default sequence length used to update the dynamic RoPE at
                inference time
            *   rope_scaling (`dict[str, float]`): The standard RoPE scaling parameters, from which `factor`
                will be accessed. The value of `factor` is used to determine the new base frequency, along with the
                current sequence length (seq_len), the maximum positional embeddings (max_position_embeddings), and the
                computed dimensionality (dim) of the rotary embeddings. If seq_len <= max_position_embeddings, this
                factor has no effect. If seq_len <= max_position_embeddings, this factor effectively stretches the
                context window using an exponent derived from `dim`.

            Additionally, this function will make use of the following properties if they are found in the config:

            *   head_dim (`int`, *optional*): The size of the key-value heads in the model. If None, this value will be
                derived as hidden_size // num_attention_heads.
            *   partial_rotary_factor (`float`, *optional*): If less than 1.0, inverse frequencies will be returned for
                the first fraction of the head_dim. Defaults to 1.0.
        device (`torch.device`):
            The device to use for initialization of the inverse frequencies.
        seq_len (`int`, *optional*):
            The current sequence length, used to update the dynamic RoPE at inference time. If `None` or shorter than
            max_position_embeddings, this value will be overridden by max_position_embeddings.

    Returns:
        Tuple of (`torch.Tensor`, `float`), containing the inverse frequencies for the RoPE embeddings and the
        post-processing scaling factor applied to the computed cos/sin (unused in this type of RoPE).
    """
    # TODO (joao): use the new `original_max_position_embeddings` from rope_scaling
<<<<<<< HEAD
    # For backward compatibility standardize the `rope_scaling_dict` if it uses old format
    if getattr(config, "rope_scaling_dict", None) is None or "rope_theta" not in config.rope_scaling_dict:
        rope_scaling_dict = extract_rope_scaling_dict_from_config(config, layer_type=layer_type)
    else:
        rope_scaling_dict = config.rope_scaling_dict

    base = rope_scaling_dict["rope_theta"]
    partial_rotary_factor = config.partial_rotary_factor if hasattr(config, "partial_rotary_factor") else 1.0
=======
    base = config.rope_theta
    partial_rotary_factor = getattr(config, "partial_rotary_factor", 1.0)
>>>>>>> 870add3d
    head_dim = getattr(config, "head_dim", config.hidden_size // config.num_attention_heads)
    dim = int(head_dim * partial_rotary_factor)
    max_position_embeddings = config.max_position_embeddings
    factor = rope_scaling_dict["factor"]
    attention_factor = 1.0  # Unused in this type of RoPE

    # seq_len: default to max_position_embeddings, e.g. at init time
    if seq_len is None:
        seq_len = max_position_embeddings
    elif isinstance(seq_len, torch.Tensor):
        seq_len = torch.maximum(
            seq_len,
            torch.tensor(max_position_embeddings, dtype=seq_len.dtype, device=seq_len.device),
        )
    else:
        seq_len = max(seq_len, max_position_embeddings)

    # Compute the inverse frequencies
    base = base * ((factor * seq_len / max_position_embeddings) - (factor - 1)) ** (dim / (dim - 2))
    inv_freq = 1.0 / (base ** (torch.arange(0, dim, 2, dtype=torch.int64).to(device=device, dtype=torch.float) / dim))
    return inv_freq, attention_factor


def _compute_yarn_parameters(
    config: PretrainedConfig,
    device: "torch.device",
    seq_len: Optional[int] = None,
    layer_type: Optional[str] = None,
) -> tuple["torch.Tensor", float]:
    """
    Computes the inverse frequencies with NTK scaling. Please refer to the
    [original paper](https://huggingface.co/papers/2309.00071)

    Args:
        config ([`~transformers.PretrainedConfig`]):
            The model configuration. This function assumes that the config will provide at least the following
            properties:

            *   rope_theta (`float`): The base wavelength from which the inverse frequencies will be derived.
            *   hidden_size (`int`): The numerator when deriving a head_dim, if not provided directly.
            *   num_attention_heads (`int`): The denominator when deriving a head_dim, if not provided directly.
            *   max_position_embeddings (`int`): The maximum length of the positional embeddings.
            *   rope_scaling (`dict[str, float | int]`): The standard RoPE scaling parameters, from which the following
                keys will be accessed:
                *   `attention_factor` (`float`, *optional*): The scaling factor to be applied to the computed cos/sin.
                    If None, the value is inferred from `factor`, `mscale`, and `mscale_all_dim` as avaialble.
                *   `beta_fast` (`float`, *optional*, defaults to 32): Parameter to set the boundary for extrapolation
                    (only) in the linear ramp function.
                *   `beta_slow` (`float`, *optional*, defaults to 1): Parameter to set the boundary for interpolation
                    (only) in the linear ramp function.
                *   `factor` (`float`, *optional*): The scaling factor applied when interpolating the position IDs to
                    extend the possible context length. Additionally, if `attention_factor` is None, the log of this
                    value is used to compute a value for `attention_factor`, possibly in conjunciton with `mscale` and
                    `mscale_all_dim`, if provided.
                *   `mscale` (`float`, *optional*): If `attention_factor` is None and both `mscale` and
                    `mscale_all_dim` are provided, `mscale` acts scalar augmenting `log(factor)` when computing the
                    numerator for the inferred value of `attention_factor`. If not provided, `attention_factor` will be
                    calculated based on `factor` only.
                *   `mscale_all_dim` (`float`, *optional*): If `attention_factor` is None and both `mscale` and
                    `mscale_all_dim` are provided, `mscale_all_dim` acts scalar augmenting `log(factor)` when computing
                    the denominator for the inferred value of `attention_factor`. If not provided, `attention_factor`
                    will be calculated based on `factor` only.
                *   `original_max_position_embeddings` (`int`, *optional*): The original max position embeddings used
                    during pretraining. If not provided, the function falls back to `max_position_embeddings`.
                *   `truncate` (`bool`, *optional*): Whether to truncate the correction range.

            Additionally, this function will make use of the following properties if they are found in the config:

            *   head_dim (`int`, *optional*): The size of the key-value heads in the model. If None, this value will be
                derived as hidden_size // num_attention_heads.
            *   partial_rotary_factor (`float`, *optional*, defaults to 1.0): If less than 1.0, inverse frequencies
                will be returned for the first fraction of the head_dim.
        device (`torch.device`):
            The device to use for initialization of the inverse frequencies.
        seq_len (`int`, *optional*):
            The current sequence length. Unused for this type of RoPE.

    Returns:
        Tuple of (`torch.Tensor`, `float`), containing the inverse frequencies for the RoPE embeddings and the
        post-processing scaling factor applied to the computed cos/sin.
    """
    # For backward compatibility standardize the `rope_scaling_dict` if it uses old format
    if getattr(config, "rope_scaling_dict", None) is None or "rope_theta" not in config.rope_scaling_dict:
        rope_scaling_dict = extract_rope_scaling_dict_from_config(config, layer_type=layer_type)
    else:
        rope_scaling_dict = config.rope_scaling_dict

<<<<<<< HEAD
    base = rope_scaling_dict["rope_theta"]
    partial_rotary_factor = config.partial_rotary_factor if hasattr(config, "partial_rotary_factor") else 1.0
    head_dim = getattr(config, "head_dim", config.hidden_size // config.num_attention_heads)
    dim = int(head_dim * partial_rotary_factor)

    factor = rope_scaling_dict["factor"]
    attention_factor = rope_scaling_dict.get("attention_factor")
    mscale = rope_scaling_dict.get("mscale")
    mscale_all_dim = rope_scaling_dict.get("mscale_all_dim")

    # NOTE: DeekSeek-V3 (and potentially other models) modify `max_position_embeddings` and have a
    # `original_max_position_embeddings` field containing the pretrained value. They use the ratio between these two
    # values to compute the default attention scaling factor, instead of using `factor`.
    if "original_max_position_embeddings" in rope_scaling_dict:
        original_max_position_embeddings = rope_scaling_dict["original_max_position_embeddings"]
        factor = config.max_position_embeddings / original_max_position_embeddings
    else:
        original_max_position_embeddings = config.max_position_embeddings
=======
    base = config.rope_theta
    partial_rotary_factor = getattr(config, "partial_rotary_factor", 1.0)
    head_dim = getattr(config, "head_dim", config.hidden_size // config.num_attention_heads)
    dim = int(head_dim * partial_rotary_factor)
    factor = config.rope_scaling["factor"]
    attention_factor = config.rope_scaling.get("attention_factor")
    mscale = config.rope_scaling.get("mscale")
    mscale_all_dim = config.rope_scaling.get("mscale_all_dim")
    original_max_position_embeddings = (
        config.rope_scaling.get("original_max_position_embeddings") or config.max_position_embeddings
    )
>>>>>>> 870add3d

    def get_mscale(scale, mscale=1):
        if scale <= 1:
            return 1.0
        return 0.1 * mscale * math.log(scale) + 1.0

    # Sets the attention factor as suggested in the paper
    if attention_factor is None:
        if mscale and mscale_all_dim:
            attention_factor = float(get_mscale(factor, mscale) / get_mscale(factor, mscale_all_dim))
        else:
            attention_factor = get_mscale(factor)

    # Optional config options
<<<<<<< HEAD
    # beta_fast/beta_slow: as suggested in the paper, default to 32/1 (correspondingly)
    beta_fast = rope_scaling_dict.get("beta_fast") or 32
    beta_slow = rope_scaling_dict.get("beta_slow") or 1
=======
    # beta_fast/beta_slow: as suggested in the paper, default to 32 and 1 respectively
    beta_fast = config.rope_scaling.get("beta_fast") or 32
    beta_slow = config.rope_scaling.get("beta_slow") or 1
>>>>>>> 870add3d

    # Compute the inverse frequencies
    def find_correction_dim(num_rotations, dim, base, max_position_embeddings):
        """Inverse dimension formula to find the dimension based on the number of rotations"""
        return (dim * math.log(max_position_embeddings / (num_rotations * 2 * math.pi))) / (2 * math.log(base))

    def find_correction_range(low_rot, high_rot, dim, base, max_position_embeddings, truncate):
        """Find dimension range bounds based on rotations"""
        low = find_correction_dim(low_rot, dim, base, max_position_embeddings)
        high = find_correction_dim(high_rot, dim, base, max_position_embeddings)
        if truncate:
            low = math.floor(low)
            high = math.ceil(high)
        return max(low, 0), min(high, dim - 1)

    def linear_ramp_factor(min, max, dim):
        if min == max:
            max += 0.001  # Prevent singularity

        linear_func = (torch.arange(dim, dtype=torch.float32) - min) / (max - min)
        ramp_func = torch.clamp(linear_func, 0, 1)
        return ramp_func

    # Note on variable naming: "interpolation" comes from the original technique, where we interpolate the position IDs
    # to expand the possible context length. In other words, interpolation = apply scaling factor.
    pos_freqs = base ** (torch.arange(0, dim, 2).to(device=device, dtype=torch.float) / dim)
    inv_freq_extrapolation = 1.0 / pos_freqs
    inv_freq_interpolation = 1.0 / (factor * pos_freqs)

    truncate = config.rope_scaling.get("truncate", True)
    low, high = find_correction_range(beta_fast, beta_slow, dim, base, original_max_position_embeddings, truncate)

    # Get n-dimensional rotational scaling corrected for extrapolation
    inv_freq_extrapolation_factor = 1 - linear_ramp_factor(low, high, dim // 2).to(device=device, dtype=torch.float)
    inv_freq = (
        inv_freq_interpolation * (1 - inv_freq_extrapolation_factor)
        + inv_freq_extrapolation * inv_freq_extrapolation_factor
    )
    return inv_freq, attention_factor


def _compute_longrope_parameters(
    config: PretrainedConfig,
    device: "torch.device",
    seq_len: Optional[int] = None,
    layer_type: Optional[str] = None,
) -> tuple["torch.Tensor", float]:
    """
    Computes the inverse frequencies with LongRoPE scaling. Please refer to the
    [original implementation](https://github.com/microsoft/LongRoPE)

    Args:
        config ([`~transformers.PretrainedConfig`]):
            The model configuration. This function assumes that the config will provide at least the following
            properties:

            *   rope_theta (`float`): The base wavelength from which the inverse frequencies will be derived.
            *   hidden_size (`int`): The numerator when deriving a head_dim, if not provided directly.
            *   num_attention_heads (`int`): The denominator when deriving a head_dim, if not provided directly.
            *   max_position_embeddings (`int`): The maximum length of the positional embeddings.
            *   original_max_position_embeddings (`int`, *optional*): The original max position embeddings used during
                pretraining. If not provided, defaults to `max_position_embeddings`.
            *   rope_scaling (`dict[str, float]`): The standard RoPE scaling parameters, from which the following keys
                will be accessed:
                *   `attention_factor` (`float`, *optional*): The scaling factor to be applied on the attention
                    computation. If unspecified, it defaults to value recommended by the implementation, inferred from
                    the value of `factor`.
                *   `factor` (`float`, *optional*): The scaling factor to apply to the RoPE embeddings. If both
                    `max_position_embeddings` and `original_max_position_embeddings` are provided, this value will be
                    overridden s the ratio between those values.
                *   `long_factor` (`float`, *optional*): The scale factor applied when computing the inverse
                    frequencies if `seq_len` is provided and greater than `original_max_position_embeddings`.
                *   `short_factor` (`float`, *optional*): The scale factor applied when computing the inverse
                    frequencies if `seq_len` is None or less-than-or-equal-to `original_max_position_embeddings`.

            Additionally, this function will make use of the following properties if they are found in the config:

            *   head_dim (`int`, *optional*): The size of the key-value heads in the model. If None, this value will be
                derived as hidden_size // num_attention_heads.
            *   partial_rotary_factor (`float`, *optional*, defaults to 1.0): If less than 1.0, inverse frequencies
                will be returned for the first fraction of the head_dim.
        device (`torch.device`):
            The device to use for initialization of the inverse frequencies.
        seq_len (`int`, *optional*):
            The current sequence length.

    Returns:
        Tuple of (`torch.Tensor`, `float`), containing the inverse frequencies for the RoPE embeddings and the
        post-processing scaling factor applied to the computed cos/sin.
    """
    # TODO (joao): use the new `original_max_position_embeddings` from rope_scaling
<<<<<<< HEAD
    # For backward compatibility standardize the `rope_scaling_dict` if it uses old format
    if getattr(config, "rope_scaling_dict", None) is None or "rope_theta" not in config.rope_scaling_dict:
        rope_scaling_dict = extract_rope_scaling_dict_from_config(config, layer_type=layer_type)
    else:
        rope_scaling_dict = config.rope_scaling_dict

    base = rope_scaling_dict["rope_theta"]
    partial_rotary_factor = config.partial_rotary_factor if hasattr(config, "partial_rotary_factor") else 1.0
=======
    base = config.rope_theta
    partial_rotary_factor = getattr(config, "partial_rotary_factor", 1.0)
>>>>>>> 870add3d
    head_dim = getattr(config, "head_dim", config.hidden_size // config.num_attention_heads)
    dim = int(head_dim * partial_rotary_factor)

    long_factor = rope_scaling_dict["long_factor"]
    short_factor = rope_scaling_dict["short_factor"]
    factor = rope_scaling_dict.get("factor")
    attention_factor = rope_scaling_dict.get("attention_factor")

    # NOTE: Phi3 (and potentially other models) modify `max_position_embeddings` and have a
    # `original_max_position_embeddings` field containing the pretrained value. They use the ratio between these two
    # values to compute the default attention scaling factor, instead of using `factor`.
    if original_max_position_embeddings := getattr(config, "original_max_position_embeddings", None):
        factor = config.max_position_embeddings / original_max_position_embeddings
    else:
        original_max_position_embeddings = config.max_position_embeddings

    # Sets the attention factor as suggested in the paper
    if attention_factor is None:
        if factor <= 1.0:
            attention_factor = 1.0
        else:
            attention_factor = math.sqrt(1 + math.log(factor) / math.log(original_max_position_embeddings))

    # Compute the inverse frequencies -- scaled based on the target sequence length
    if seq_len and seq_len > original_max_position_embeddings:
        ext_factors = torch.tensor(long_factor, dtype=torch.float32, device=device)
    else:
        ext_factors = torch.tensor(short_factor, dtype=torch.float32, device=device)
    inv_freq_shape = torch.arange(0, dim, 2, dtype=torch.int64, device=device).float() / dim
    inv_freq = 1.0 / (ext_factors * base**inv_freq_shape)

    return inv_freq, attention_factor


def _compute_llama3_parameters(
    config: PretrainedConfig,
    device: "torch.device",
    seq_len: Optional[int] = None,
    layer_type: Optional[str] = None,
) -> tuple["torch.Tensor", float]:
    """
    Computes the inverse frequencies for llama 3.1.

    Args:
        config ([`~transformers.PretrainedConfig`]):
            The model configuration. This function assumes that the config will provide at least the following
            properties:

            *   rope_theta (`float`): The base wavelength from which the inverse frequencies will be derived.
            *   hidden_size (`int`): The numerator when deriving a head_dim, if not provided directly.
            *   num_attention_heads (`int`): The denominator when deriving a head_dim, if not provided directly.
            *   rope_scaling (`dict[str, float | int]`): The standard RoPE scaling parameters, from which the following
                keys will be accessed:
                *   `factor` (`float`, *optional*): The scaling factor applied to the inverse frequencies when 1) the
                    wavelength is greater than `low_freq_wavelen` prior to smoothing, and 2) to all inverse frequencies
                    during smoothing.
                *   `high_freq_factor` (`float`): The scale factor used to compute `high_freq_wavelen` and
                    the value for the denominator of the smoothing factor prior to the `low_freq_factor` shift.
                *   `low_freq_factor` (`float`): The scale factor used to compute `low_freq_wavelen` and
                    the shift applied to the numerator and denominator of the smoothing factor.
                    frequencies if `seq_len` is None or less-than-or-equal-to `original_max_position_embeddings`.
                *   `original_max_position_embeddings` (`int`): The original max position embeddings used
                    during pretraining. If not provided, the function falls back to `max_position_embeddings`.

            Additionally, this function will make use of the following properties if they are found in the config:

            *   head_dim (`int`, *optional*): The size of the key-value heads in the model. If None, this value will be
                derived as hidden_size // num_attention_heads.
            *   partial_rotary_factor (`float`, *optional*): If less than 1.0, inverse frequencies will be returned for
                the first fraction of the head_dim. Defaults to 1.0.
        device (`torch.device`):
            The device to use for initialization of the inverse frequencies.
        seq_len (`int`, *optional*):
            The current sequence length. Unused for this type of RoPE.
    Returns:
        Tuple of (`torch.Tensor`, `float`), containing the inverse frequencies for the RoPE embeddings and the
        post-processing scaling factor applied to the computed cos/sin.
    """
    # For backward compatibility standardize the `rope_scaling_dict` if it uses old format
    if getattr(config, "rope_scaling_dict", None) is None or "rope_theta" not in config.rope_scaling_dict:
        rope_scaling_dict = extract_rope_scaling_dict_from_config(config, layer_type=layer_type)
    else:
        rope_scaling_dict = config.rope_scaling_dict

    # Gets the default RoPE parameters
    base = rope_scaling_dict["rope_theta"]
    partial_rotary_factor = getattr(config, "partial_rotary_factor", 1.0)
    head_dim = getattr(config, "head_dim", None) or config.hidden_size // config.num_attention_heads
    dim = int(head_dim * partial_rotary_factor)
    attention_factor = 1.0  # Unused in this type of RoPE

    # Compute the inverse frequencies
    inv_freq = 1.0 / (base ** (torch.arange(0, dim, 2, dtype=torch.int64).to(device=device, dtype=torch.float) / dim))

    factor = rope_scaling_dict["factor"]  # `8` in the original implementation
    low_freq_factor = rope_scaling_dict["low_freq_factor"]  # `1` in the original implementation
    high_freq_factor = rope_scaling_dict["high_freq_factor"]  # `4` in the original implementation
    old_context_len = rope_scaling_dict["original_max_position_embeddings"]  # `8192` in the original implementation

    low_freq_wavelen = old_context_len / low_freq_factor
    high_freq_wavelen = old_context_len / high_freq_factor

    wavelen = 2 * math.pi / inv_freq
    # wavelen < high_freq_wavelen: do nothing
    # wavelen > low_freq_wavelen: divide by factor
    inv_freq_llama = torch.where(wavelen > low_freq_wavelen, inv_freq / factor, inv_freq)
    # otherwise: interpolate between the two, using a smooth factor
    smooth_factor = (old_context_len / wavelen - low_freq_factor) / (high_freq_factor - low_freq_factor)
    smoothed_inv_freq = (1 - smooth_factor) * inv_freq_llama / factor + smooth_factor * inv_freq_llama
    is_medium_freq = ~(wavelen < high_freq_wavelen) * ~(wavelen > low_freq_wavelen)
    inv_freq_llama = torch.where(is_medium_freq, smoothed_inv_freq, inv_freq_llama)

    return inv_freq_llama, attention_factor


# This maps the "rope_type" string field in rope config to the corresponding function to compute the RoPE parameters
# from the model config. You can append new {'rope_type': callable} pairs to this rope_scaling to enable custom RoPE
# parameterizations, as long as the callable has the same signature.
ROPE_INIT_FUNCTIONS = {
    "linear": _compute_linear_scaling_rope_parameters,
    "dynamic": _compute_dynamic_ntk_parameters,
    "yarn": _compute_yarn_parameters,
    "longrope": _compute_longrope_parameters,
    "llama3": _compute_llama3_parameters,
}


def _check_received_keys(
    rope_type: str,
    received_keys: set,
    required_keys: set,
    optional_keys: Optional[set] = None,
    ignore_keys: Optional[set] = None,
):
    """Compare the received keys in `config.rope_scaling` against the expected and optional keys"""
    # BC: "rope_type" was originally "type" -- let's check for "rope_type" when "type" is present
    if "type" in received_keys:
        received_keys -= {"type"}
        required_keys.add("rope_type")

    # Some models need to store model-specific keys, and we don't want to throw warning at them
    if ignore_keys is not None:
        received_keys -= ignore_keys

    missing_keys = required_keys - received_keys
    if missing_keys:
        raise KeyError(f"Missing required keys in `rope_scaling` for 'rope_type'='{rope_type}': {missing_keys}")

    if optional_keys is not None:
        unused_keys = received_keys - required_keys - optional_keys
    else:
        unused_keys = received_keys - required_keys
    if unused_keys:
        logger.warning(f"Unrecognized keys in `rope_scaling` for 'rope_type'='{rope_type}': {unused_keys}")


def _validate_default_rope_parameters(
    rope_scaling: dict, config: Optional[PretrainedConfig] = None, ignore_keys: Optional[set] = None
):
    required_keys = {"rope_type", "rope_theta"}
    received_keys = set(rope_scaling.keys())
    rope_type = rope_scaling["rope_type"]
    _check_received_keys(rope_type, received_keys, required_keys, ignore_keys=ignore_keys)


def _validate_linear_scaling_rope_parameters(
    rope_scaling: dict, config: Optional[PretrainedConfig] = None, ignore_keys: Optional[set] = None
):
    required_keys = {"rope_type", "factor", "rope_theta"}
    received_keys = set(rope_scaling.keys())
    rope_type = rope_scaling["rope_type"]
    _check_received_keys(rope_type, received_keys, required_keys, ignore_keys=ignore_keys)

    factor = rope_scaling["factor"]
    if factor is None or not isinstance(factor, float) or factor < 1.0:
        logger.warning(f"`rope_scaling`'s factor field must be a float >= 1, got {factor}")


def _validate_dynamic_scaling_rope_parameters(
    rope_scaling: dict, config: Optional[PretrainedConfig] = None, ignore_keys: Optional[set] = None
):
    # TODO (joao): update logic for the inclusion of `original_max_position_embeddings`
    optional_keys = {"original_max_position_embeddings"}
    required_keys = {"rope_type", "factor"}
    received_keys = set(rope_scaling.keys())
    rope_type = rope_scaling["rope_type"]
    _check_received_keys(rope_type, received_keys, required_keys, optional_keys, ignore_keys=ignore_keys)

    factor = rope_scaling["factor"]
    if factor is None or not isinstance(factor, float) or factor < 1.0:
        logger.warning(f"`rope_scaling`'s factor field must be a float >= 1, got {factor}")


def _validate_yarn_parameters(
    rope_scaling: dict, config: Optional[PretrainedConfig] = None, ignore_keys: Optional[set] = None
):
    required_keys = {"rope_type", "factor", "rope_theta"}
    optional_keys = {
        "attention_factor",
        "beta_fast",
        "beta_slow",
        "original_max_position_embeddings",
        "mscale",
        "mscale_all_dim",
    }
    received_keys = set(rope_scaling.keys())
    rope_type = rope_scaling["rope_type"]
    _check_received_keys(rope_type, received_keys, required_keys, optional_keys, ignore_keys=ignore_keys)

    factor = rope_scaling["factor"]
    if factor is None or not isinstance(factor, float) or factor < 1.0:
        logger.warning(f"`rope_scaling`'s factor field must be a float >= 1, got {factor}")

    attention_factor = rope_scaling.get("attention_factor")
    if attention_factor is not None and (not isinstance(attention_factor, float) or attention_factor < 0):
        logger.warning(
            f"`rope_scaling`'s attention_factor field must be a float greater than 0, got {attention_factor}"
        )
    beta_fast = rope_scaling.get("beta_fast")
    if beta_fast is not None and not isinstance(beta_fast, float):
        logger.warning(f"`rope_scaling`'s beta_fast field must be a float, got {beta_fast}")
    beta_slow = rope_scaling.get("beta_slow")
    if beta_slow is not None and not isinstance(beta_slow, float):
        logger.warning(f"`rope_scaling`'s beta_slow field must be a float, got {beta_slow}")

    if (beta_fast or 32) < (beta_slow or 1):
        logger.warning(
            f"`rope_scaling`'s beta_fast field must be greater than beta_slow, got beta_fast={beta_fast} "
            f"(defaults to 32 if None) and beta_slow={beta_slow} (defaults to 1 if None)"
        )

    # Models should set `config.rope_scaling["original_max_position_embeddings"]` to their original (pre-yarn) context
    # length, with `config.max_position_embeddings` corresponding to their post-yarn context length.
    # However, for BC purposes, we allow the former to be unset.
    original_max_position_embeddings = config.rope_scaling.get("original_max_position_embeddings")
    if original_max_position_embeddings is not None:
        # Double-check: `factor` should be the ratio between the pre-yarn and post-yarn context lengths.
        implicit_factor = config.max_position_embeddings / original_max_position_embeddings
        if implicit_factor != factor:
            logger.warning_once(
                f"The explicitly set RoPE scaling factor (config.rope_scaling['factor'] = {factor}) does not match "
                "the ratio implicitly set by other parameters (implicit factor = "
                "post-yarn context length / pre-yarn context length = "
                "config.max_position_embeddings / config.rope_scaling['original_max_position_embeddings'] = "
                f"{implicit_factor}). Using the explicit factor ({factor}) in YaRN. This may cause unexpected "
                "behaviour in model usage, please correct the 'max_position_embeddings' fields in the model config."
            )
    # No `config.rope_scaling["original_max_position_embeddings"]`. Is `config.max_position_embeddings` the
    # pre-yarn or the post-yarn context length?
    # BC: we assume it is the pre-yarn context length.
    else:
        logger.warning_once(
            "config.rope_scaling['original_max_position_embeddings'], the pre-yarn context length, is unset. We will "
            "**assume** config.max_position_embeddings holds the pre-yarn context length. Some use cases may expect "
            "config.max_position_embeddings to hold the post-yarn context length (pre-yarn context length * "
            "factor) -- we recommend updating both fields for optimal downstream model usage."
        )


def _validate_longrope_parameters(rope_scaling: dict, config: PretrainedConfig, ignore_keys: Optional[set] = None):
    required_keys = {"rope_type", "short_factor", "long_factor", "rope_theta"}
    # TODO (joao): update logic for the inclusion of `original_max_position_embeddings`
    optional_keys = {"attention_factor", "factor", "original_max_position_embeddings"}
    received_keys = set(rope_scaling.keys())
    rope_type = rope_scaling["rope_type"]
    _check_received_keys(rope_type, received_keys, required_keys, optional_keys, ignore_keys=ignore_keys)

    partial_rotary_factor = getattr(config, "partial_rotary_factor", 1.0)
    head_dim = getattr(config, "head_dim", config.hidden_size // config.num_attention_heads)
    dim = int(head_dim * partial_rotary_factor)

    short_factor = rope_scaling.get("short_factor")
    if not isinstance(short_factor, list) and all(isinstance(x, (int, float)) for x in short_factor):
        logger.warning(f"`rope_scaling`'s short_factor field must be a list of numbers, got {short_factor}")
    if len(short_factor) != dim // 2:
        logger.warning(f"`rope_scaling`'s short_factor field must have length {dim // 2}, got {len(short_factor)}")

    long_factor = rope_scaling.get("long_factor")
    if not isinstance(long_factor, list) and all(isinstance(x, (int, float)) for x in long_factor):
        logger.warning(f"`rope_scaling`'s long_factor field must be a list of numbers, got {long_factor}")
    if len(long_factor) != dim // 2:
        logger.warning(f"`rope_scaling`'s long_factor field must have length {dim // 2}, got {len(long_factor)}")

    # Handle Phi3 divergence: prefer the use of `attention_factor` and/or `factor` over
    # `original_max_position_embeddings` to compute internal variables. The latter lives outside `rope_scaling` and is
    # unique to longrope (= undesirable)
    if hasattr(config, "original_max_position_embeddings"):
        logger.warning_once(
            "This model has set a `original_max_position_embeddings` field, to be used together with "
            "`max_position_embeddings` to determine a scaling factor. Please set the `factor` field of `rope_scaling`"
            "with this ratio instead -- we recommend the use of this field over `original_max_position_embeddings`, "
            "as it is compatible with most model architectures."
        )
    else:
        factor = rope_scaling.get("factor")
        if factor is None:
            logger.warning("Missing required keys in `rope_scaling`: 'factor'")
        elif not isinstance(factor, float) or factor < 1.0:
            logger.warning(f"`rope_scaling`'s factor field must be a float >= 1, got {factor}")

        attention_factor = rope_scaling.get("attention_factor")
        if attention_factor is not None:
            if not isinstance(attention_factor, float) or attention_factor < 0.0:
                logger.warning(
                    f"`rope_scaling`'s attention_factor field must be a float greater than 0, got {attention_factor}"
                )


def _validate_llama3_parameters(rope_scaling: dict, config: PretrainedConfig, ignore_keys: Optional[set] = None):
    required_keys = {
        "rope_type",
        "factor",
        "original_max_position_embeddings",
        "low_freq_factor",
        "high_freq_factor",
        "rope_theta",
    }
    rope_type = rope_scaling["rope_type"]
    received_keys = set(rope_scaling.keys())
    _check_received_keys(rope_type, received_keys, required_keys, ignore_keys=ignore_keys)

    factor = rope_scaling["factor"]
    if factor is None or not isinstance(factor, float) or factor < 1.0:
        logger.warning(f"`rope_scaling`'s factor field must be a float >= 1, got {factor}")

    low_freq_factor = rope_scaling["low_freq_factor"]
    high_freq_factor = rope_scaling["high_freq_factor"]
    if low_freq_factor is None or not isinstance(low_freq_factor, float):
        logger.warning(f"`rope_scaling`'s low_freq_factor field must be a float, got {low_freq_factor}")
    if high_freq_factor is None or not isinstance(high_freq_factor, float):
        logger.warning(f"`rope_scaling`'s high_freq_factor field must be a float, got {high_freq_factor}")
    if high_freq_factor <= low_freq_factor:
        logger.warning(
            "`rope_scaling`'s high_freq_factor field must be greater than low_freq_factor, got high_freq_factor="
            f"{high_freq_factor} and low_freq_factor={low_freq_factor}"
        )

    original_max_position_embeddings = rope_scaling["original_max_position_embeddings"]
    if original_max_position_embeddings is None or not isinstance(original_max_position_embeddings, int):
        logger.warning(
            "`rope_scaling`'s original_max_position_embeddings field must be an integer, got "
            f"{original_max_position_embeddings}"
        )
    if original_max_position_embeddings >= config.max_position_embeddings:
        logger.warning(
            "`rope_scaling`'s original_max_position_embeddings field must be less than max_position_embeddings, got "
            f"{original_max_position_embeddings} and max_position_embeddings={config.max_position_embeddings}"
        )


# Like `ROPE_INIT_FUNCTIONS`, this validation function mapping can be dynamically updated for custom RoPE types.
ROPE_VALIDATION_FUNCTIONS = {
    "default": _validate_default_rope_parameters,
    "linear": _validate_linear_scaling_rope_parameters,
    "dynamic": _validate_dynamic_scaling_rope_parameters,
    "yarn": _validate_yarn_parameters,
    "longrope": _validate_longrope_parameters,
    "llama3": _validate_llama3_parameters,
}


def rope_config_validation(config: PretrainedConfig, ignore_keys: Optional[set] = None):
    """
    Validate the RoPE config arguments, given a `PretrainedConfig` object
    """
    rope_scaling_dict = getattr(config, "rope_scaling", None)  # not a default parameter in `PretrainedConfig`
    if rope_scaling_dict is None:
        return

    if getattr(config, "layer_types", None) is not None:
        missing_rope_keys = set(config.layer_types) - set(rope_scaling_dict.keys())
        if missing_rope_keys:
            raise KeyError(
                f"Missing required keys in `rope_scaling`: {missing_rope_keys}. The `rope_scaling` dict should "
                "contain keys for all types in `config.layer_types`"
            )
    else:
        rope_scaling_dict = {"full_attention": rope_scaling_dict}

    for rope_scaling in rope_scaling_dict.values():
        if rope_scaling is None:
            continue

        rope_type = rope_scaling.get("rope_type", rope_scaling.get("type", "default"))
        validation_fn = ROPE_VALIDATION_FUNCTIONS.get(rope_type)

        rope_scaling["rope_type"] = rope_type
        # BC: "rope_theta" was originally saved in config
        rope_scaling["rope_theta"] = rope_scaling.get("rope_theta", getattr(config, "rope_theta", None))

        if validation_fn is not None:
            validation_fn(rope_scaling, config=config, ignore_keys=ignore_keys)
        else:
            logger.warning(
                f"Missing validation function mapping in `ROPE_VALIDATION_FUNCTIONS` for 'rope_type'='{rope_type}'"
            )


def compute_rope_parameters(
    config: Optional[PretrainedConfig] = None,
    device: Optional["torch.device"] = None,
    rope_config_key: Optional[str] = "global",
) -> tuple["torch.Tensor", float]:
    """
    Extracts requested RoPE type from the config (e.g. "dynamic") and computes inverse frequencies.
    Args:
        config ([`~transformers.PretrainedConfig`]):
            The model configuration.
        device (`torch.device`):
            The device to use for initialization of the inverse frequencies.
        rope_config_key (`str`, *optional*, defaults to `"global"`):
            RoPE type key
    Returns:
        Tuple of (`torch.Tensor`, `float`), containing the inverse frequencies for the RoPE embeddings and the
        post-processing scaling factor applied to the computed cos/sin (unused in this type of RoPE).
    """
    rope_scaling_dicts = extract_rope_scaling_dict_from_config(config)

    if hasattr(config, "layer_types"):
        rope_inv_freqs = {}
        rope_types = {}
        for rope_key in rope_scaling_dicts:
            rope_scaling_dict = rope_scaling_dicts[rope_key]
            rope_init_fn = ROPE_INIT_FUNCTIONS[rope_scaling_dict["rope_type"]]
            inv_freq, attention_scaling = rope_init_fn(config, rope_scaling_dict=rope_scaling_dict, device=device)
            rope_inv_freqs[rope_key] = (inv_freq, attention_scaling)
            rope_types[rope_key] = rope_scaling_dict["rope_type"]
        return rope_inv_freqs, rope_types
    else:
        rope_init_fn = ROPE_INIT_FUNCTIONS[rope_scaling_dicts["rope_type"]]
        inv_freq, attention_scaling = rope_init_fn(config, rope_scaling_dict=rope_scaling_dicts, device=device)
        return inv_freq, attention_scaling


class RopeParameters(TypedDict):
    """
    Arguments to be passed to RoPE embedding layer:
        rope_theta (`float`):
            The base period of the RoPE embeddings.
        `rope_type` (`str`, *optional*, defaults to "default"):
            The sub-variant of RoPE to use. Can be one of ['default', 'linear', 'dynamic', 'yarn', 'longrope',
            'llama3'], with 'default' being the original RoPE implementation.
        `factor` (`float`, *optional*):
            Used with all rope types except 'default'. The scaling factor to apply to the RoPE embeddings. In
            most scaling types, a `factor` of x will enable the model to handle sequences of length x *
            original maximum pre-trained length.
        `original_max_position_embeddings` (`int`, *optional*):
            Used with 'dynamic', 'longrope' and 'llama3'. The original max position embeddings used during
            pretraining.
        `attention_factor` (`float`, *optional*):
            Used with 'yarn' and 'longrope'. The scaling factor to be applied on the attention
            computation. If unspecified, it defaults to value recommended by the implementation, using the
            `factor` field to infer the suggested value.
        `beta_fast` (`float`, *optional*):
            Only used with 'yarn'. Parameter to set the boundary for extrapolation (only) in the linear
            ramp function. If unspecified, it defaults to 32.
        `beta_slow` (`float`, *optional*):
            Only used with 'yarn'. Parameter to set the boundary for interpolation (only) in the linear
            ramp function. If unspecified, it defaults to 1.
        `short_factor` (`list[float]`, *optional*):
            Only used with 'longrope'. The scaling factor to be applied to short contexts (<
            `original_max_position_embeddings`). Must be a list of numbers with the same length as the hidden
            size divided by the number of attention heads divided by 2
        `long_factor` (`list[float]`, *optional*):
            Only used with 'longrope'. The scaling factor to be applied to long contexts (<
            `original_max_position_embeddings`). Must be a list of numbers with the same length as the hidden
            size divided by the number of attention heads divided by 2
        `low_freq_factor` (`float`, *optional*):
            Only used with 'llama3'. Scaling factor applied to low frequency components of the RoPE
        `high_freq_factor` (`float`, *optional*):
            Only used with 'llama3'. Scaling factor applied to high frequency components of the RoPE
    """

    rope_theta: float
    rope_type: Optional[str]
    factor: Optional[float]
    original_max_position_embeddings: Optional[int]
    attention_factor: Optional[float]
    beta_fast: Optional[float]
    beta_slow: Optional[float]
    short_factor: Optional[list[float]]
    long_factor: Optional[list[float]]
    low_freq_factor: Optional[float]
    high_freq_factor: Optional[float]<|MERGE_RESOLUTION|>--- conflicted
+++ resolved
@@ -181,7 +181,6 @@
         Tuple of (`torch.Tensor`, `float`), containing the inverse frequencies for the RoPE embeddings and the
         post-processing scaling factor applied to the computed cos/sin (unused in this type of RoPE).
     """
-<<<<<<< HEAD
     # For backward compatibility standardize the `rope_scaling_dict` if it uses old format
     if getattr(config, "rope_scaling_dict", None) is None or "rope_theta" not in config.rope_scaling_dict:
         rope_scaling_dict = extract_rope_scaling_dict_from_config(config, layer_type=layer_type)
@@ -191,9 +190,6 @@
 
     # Gets the default RoPE parameters
     base = rope_scaling_dict["rope_theta"]
-=======
-    base = config.rope_theta
->>>>>>> 870add3d
     partial_rotary_factor = getattr(config, "partial_rotary_factor", 1.0)
     head_dim = getattr(config, "head_dim", None) or config.hidden_size // config.num_attention_heads
     dim = int(head_dim * partial_rotary_factor)
@@ -201,47 +197,6 @@
 
     # Compute the inverse frequencies
     inv_freq = 1.0 / (base ** (torch.arange(0, dim, 2, dtype=torch.int64).to(device=device, dtype=torch.float) / dim))
-<<<<<<< HEAD
-=======
-    return inv_freq, attention_factor
-
-
-def _compute_linear_scaling_rope_parameters(
-    config: Optional[PretrainedConfig] = None,
-    device: Optional["torch.device"] = None,
-    seq_len: Optional[int] = None,
-) -> tuple["torch.Tensor", float]:
-    """
-    Computes the inverse frequencies with linear scaling. Credits to the Reddit user /u/kaiokendev
-    Args:
-        config ([`~transformers.PretrainedConfig`]):
-            The model configuration. This function assumes that the config will provide at least the following
-            properties:
-
-            *   rope_theta (`float`): The base wavelength from which the inverse frequencies will be derived.
-            *   hidden_size (`int`): The numerator when deriving a head_dim, if not provided directly.
-            *   num_attention_heads (`int`): The denominator when deriving a head_dim, if not provided directly.
-
-            Additionally, this function will make use of the following properties if they are found in the config:
-
-            *   head_dim (`int`, *optional*): The size of the key-value heads in the model. If None, this value will be
-                derived as hidden_size // num_attention_heads.
-            *   partial_rotary_factor (`float`, *optional*): If less than 1.0, inverse frequencies will be returned for
-                the first fraction of the head_dim. Defaults to 1.0.
-        device (`torch.device`):
-            The device to use for initialization of the inverse frequencies.
-        seq_len (`int`, *optional*):
-            The current sequence length. Unused for this type of RoPE.
-
-    Returns:
-        Tuple of (`torch.Tensor`, `float`), containing the inverse frequencies for the RoPE embeddings and the
-        post-processing scaling factor applied to the computed cos/sin (unused in this type of RoPE).
-    """
-    factor = config.rope_scaling["factor"]
-
-    # Gets the default RoPE parameters
-    inv_freq, attention_factor = _compute_default_rope_parameters(config, device, seq_len)
->>>>>>> 870add3d
 
     # Then applies linear scaling to the frequencies.
     # NOTE: originally, scaling was applied to the position_ids. However, we get `embs = inv_freq @ position_ids`, so
@@ -293,7 +248,6 @@
         post-processing scaling factor applied to the computed cos/sin (unused in this type of RoPE).
     """
     # TODO (joao): use the new `original_max_position_embeddings` from rope_scaling
-<<<<<<< HEAD
     # For backward compatibility standardize the `rope_scaling_dict` if it uses old format
     if getattr(config, "rope_scaling_dict", None) is None or "rope_theta" not in config.rope_scaling_dict:
         rope_scaling_dict = extract_rope_scaling_dict_from_config(config, layer_type=layer_type)
@@ -302,10 +256,6 @@
 
     base = rope_scaling_dict["rope_theta"]
     partial_rotary_factor = config.partial_rotary_factor if hasattr(config, "partial_rotary_factor") else 1.0
-=======
-    base = config.rope_theta
-    partial_rotary_factor = getattr(config, "partial_rotary_factor", 1.0)
->>>>>>> 870add3d
     head_dim = getattr(config, "head_dim", config.hidden_size // config.num_attention_heads)
     dim = int(head_dim * partial_rotary_factor)
     max_position_embeddings = config.max_position_embeddings
@@ -393,7 +343,6 @@
     else:
         rope_scaling_dict = config.rope_scaling_dict
 
-<<<<<<< HEAD
     base = rope_scaling_dict["rope_theta"]
     partial_rotary_factor = config.partial_rotary_factor if hasattr(config, "partial_rotary_factor") else 1.0
     head_dim = getattr(config, "head_dim", config.hidden_size // config.num_attention_heads)
@@ -412,19 +361,6 @@
         factor = config.max_position_embeddings / original_max_position_embeddings
     else:
         original_max_position_embeddings = config.max_position_embeddings
-=======
-    base = config.rope_theta
-    partial_rotary_factor = getattr(config, "partial_rotary_factor", 1.0)
-    head_dim = getattr(config, "head_dim", config.hidden_size // config.num_attention_heads)
-    dim = int(head_dim * partial_rotary_factor)
-    factor = config.rope_scaling["factor"]
-    attention_factor = config.rope_scaling.get("attention_factor")
-    mscale = config.rope_scaling.get("mscale")
-    mscale_all_dim = config.rope_scaling.get("mscale_all_dim")
-    original_max_position_embeddings = (
-        config.rope_scaling.get("original_max_position_embeddings") or config.max_position_embeddings
-    )
->>>>>>> 870add3d
 
     def get_mscale(scale, mscale=1):
         if scale <= 1:
@@ -439,15 +375,9 @@
             attention_factor = get_mscale(factor)
 
     # Optional config options
-<<<<<<< HEAD
     # beta_fast/beta_slow: as suggested in the paper, default to 32/1 (correspondingly)
     beta_fast = rope_scaling_dict.get("beta_fast") or 32
     beta_slow = rope_scaling_dict.get("beta_slow") or 1
-=======
-    # beta_fast/beta_slow: as suggested in the paper, default to 32 and 1 respectively
-    beta_fast = config.rope_scaling.get("beta_fast") or 32
-    beta_slow = config.rope_scaling.get("beta_slow") or 1
->>>>>>> 870add3d
 
     # Compute the inverse frequencies
     def find_correction_dim(num_rotations, dim, base, max_position_embeddings):
@@ -539,7 +469,6 @@
         post-processing scaling factor applied to the computed cos/sin.
     """
     # TODO (joao): use the new `original_max_position_embeddings` from rope_scaling
-<<<<<<< HEAD
     # For backward compatibility standardize the `rope_scaling_dict` if it uses old format
     if getattr(config, "rope_scaling_dict", None) is None or "rope_theta" not in config.rope_scaling_dict:
         rope_scaling_dict = extract_rope_scaling_dict_from_config(config, layer_type=layer_type)
@@ -548,10 +477,6 @@
 
     base = rope_scaling_dict["rope_theta"]
     partial_rotary_factor = config.partial_rotary_factor if hasattr(config, "partial_rotary_factor") else 1.0
-=======
-    base = config.rope_theta
-    partial_rotary_factor = getattr(config, "partial_rotary_factor", 1.0)
->>>>>>> 870add3d
     head_dim = getattr(config, "head_dim", config.hidden_size // config.num_attention_heads)
     dim = int(head_dim * partial_rotary_factor)
 
