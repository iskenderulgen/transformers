# Copyright 2020-present the HuggingFace Inc. team.
#
# Licensed under the Apache License, Version 2.0 (the "License");
# you may not use this file except in compliance with the License.
# You may obtain a copy of the License at
#
#     http://www.apache.org/licenses/LICENSE-2.0
#
# Unless required by applicable law or agreed to in writing, software
# distributed under the License is distributed on an "AS IS" BASIS,
# WITHOUT WARRANTIES OR CONDITIONS OF ANY KIND, either express or implied.
# See the License for the specific language governing permissions and
# limitations under the License.
"""
The Trainer class, to easily train a 🤗 Transformers from scratch or finetune it on a new task.
"""

import contextlib
import copy
import functools
import glob
import importlib.metadata
import inspect
import json
import math
import os
import random
import re
import shutil
import sys
import tempfile
import time
import warnings
from collections.abc import Iterator, Mapping
from functools import partial
from pathlib import Path
from typing import TYPE_CHECKING, Any, Callable, Optional, Union


# Integrations must be imported before ML frameworks:
# ruff: isort: off
from .integrations import (
    get_reporting_integration_callbacks,
)

# ruff: isort: on

import huggingface_hub.utils as hf_hub_utils
import numpy as np
import torch
import torch.distributed as dist
from huggingface_hub import ModelCard, create_repo, upload_folder
from packaging import version
from torch import nn
from torch.utils.data import DataLoader, Dataset, IterableDataset, RandomSampler, SequentialSampler

from . import __version__
from .configuration_utils import PretrainedConfig
from .data.data_collator import DataCollator, DataCollatorWithPadding, default_data_collator
from .debug_utils import DebugOption, DebugUnderflowOverflow
from .feature_extraction_sequence_utils import SequenceFeatureExtractor
from .feature_extraction_utils import FeatureExtractionMixin
from .hyperparameter_search import ALL_HYPERPARAMETER_SEARCH_BACKENDS, default_hp_search_backend
from .image_processing_utils import BaseImageProcessor
from .integrations.deepspeed import deepspeed_init, deepspeed_load_checkpoint, is_deepspeed_available
from .integrations.tpu import tpu_spmd_dataloader
from .modelcard import TrainingSummary
from .modeling_utils import PreTrainedModel, load_sharded_checkpoint, unwrap_model
from .models.auto.modeling_auto import (
    MODEL_FOR_CAUSAL_LM_MAPPING_NAMES,
    MODEL_MAPPING_NAMES,
)
from .optimization import Adafactor, get_scheduler
from .processing_utils import ProcessorMixin
from .pytorch_utils import (
    is_torch_greater_or_equal_than_2_3,
)
from .tokenization_utils_base import PreTrainedTokenizerBase
from .trainer_callback import (
    CallbackHandler,
    DefaultFlowCallback,
    ExportableState,
    PrinterCallback,
    ProgressCallback,
    TrainerCallback,
    TrainerControl,
    TrainerState,
)
from .trainer_pt_utils import (
    DistributedTensorGatherer,
    EvalLoopContainer,
    IterableDatasetShard,
    LabelSmoother,
    LayerWiseDummyOptimizer,
    LengthGroupedSampler,
    SequentialDistributedSampler,
    distributed_broadcast_scalars,
    distributed_concat,
    find_batch_size,
    get_model_param_count,
    get_module_class_from_name,
    get_parameter_names,
    nested_concat,
    nested_detach,
    nested_numpify,
    nested_xla_mesh_reduce,
    reissue_pt_warnings,
    remove_dummy_checkpoint,
    set_rng_state_for_device,
)
from .trainer_utils import (
    PREFIX_CHECKPOINT_DIR,
    BestRun,
    EvalLoopOutput,
    EvalPrediction,
    HPSearchBackend,
    HubStrategy,
    PredictionOutput,
    RemoveColumnsCollator,
    SaveStrategy,
    TrainerMemoryTracker,
    TrainOutput,
    check_target_module_exists,
    default_compute_objective,
    denumpify_detensorize,
    enable_full_determinism,
    find_executable_batch_size,
    get_last_checkpoint,
    has_length,
    neftune_post_forward_hook,
    number_of_arguments,
    seed_worker,
    set_seed,
    speed_metrics,
)
from .training_args import OptimizerNames, ParallelMode, TrainingArguments
from .utils import (
    ADAPTER_CONFIG_NAME,
    ADAPTER_SAFE_WEIGHTS_NAME,
    ADAPTER_WEIGHTS_NAME,
    CONFIG_NAME,
    SAFE_WEIGHTS_INDEX_NAME,
    SAFE_WEIGHTS_NAME,
    WEIGHTS_INDEX_NAME,
    WEIGHTS_NAME,
    XLA_FSDPV2_MIN_VERSION,
    PushInProgress,
    PushToHubMixin,
    can_return_loss,
    check_torch_load_is_safe,
    find_labels,
    is_accelerate_available,
    is_apollo_torch_available,
    is_bitsandbytes_available,
    is_datasets_available,
    is_galore_torch_available,
    is_grokadamw_available,
    is_in_notebook,
    is_liger_kernel_available,
    is_lomo_available,
    is_peft_available,
    is_safetensors_available,
    is_sagemaker_dp_enabled,
    is_sagemaker_mp_enabled,
    is_schedulefree_available,
    is_torch_hpu_available,
    is_torch_mlu_available,
    is_torch_mps_available,
    is_torch_musa_available,
    is_torch_neuroncore_available,
    is_torch_npu_available,
    is_torch_xla_available,
    is_torch_xpu_available,
    is_torchao_available,
    logging,
    strtobool,
)
from .utils.deprecation import deprecate_kwarg
from .utils.import_utils import requires
from .utils.quantization_config import QuantizationMethod


DEFAULT_CALLBACKS = [DefaultFlowCallback]
DEFAULT_PROGRESS_CALLBACK = ProgressCallback

if is_in_notebook():
    from .utils.notebook import NotebookProgressCallback

    DEFAULT_PROGRESS_CALLBACK = NotebookProgressCallback

if is_datasets_available():
    import datasets

if is_torch_xla_available():
    import torch_xla.core.xla_model as xm
    import torch_xla.debug.metrics as met
    import torch_xla.runtime as xr
    from torch_xla import __version__ as XLA_VERSION

    IS_XLA_FSDPV2_POST_2_2 = version.parse(XLA_VERSION) >= version.parse(XLA_FSDPV2_MIN_VERSION)
    if IS_XLA_FSDPV2_POST_2_2:
        import torch_xla.distributed.spmd as xs
else:
    IS_XLA_FSDPV2_POST_2_2 = False


if is_sagemaker_mp_enabled():
    import smdistributed.modelparallel.torch as smp
    from smdistributed.modelparallel import __version__ as SMP_VERSION

    IS_SAGEMAKER_MP_POST_1_10 = version.parse(SMP_VERSION) >= version.parse("1.10")

    from .trainer_pt_utils import smp_forward_backward, smp_forward_only, smp_gather, smp_nested_concat
else:
    IS_SAGEMAKER_MP_POST_1_10 = False


if is_safetensors_available():
    import safetensors.torch

if is_peft_available():
    from peft import PeftModel


if is_accelerate_available():
    from accelerate import Accelerator, skip_first_batches
    from accelerate import __version__ as accelerate_version
    from accelerate.state import AcceleratorState
    from accelerate.utils import (
        AutocastKwargs,
        DistributedDataParallelKwargs,
        DistributedType,
        load_fsdp_model,
        load_fsdp_optimizer,
        save_fsdp_model,
        save_fsdp_optimizer,
    )

    DATA_SAMPLERS = [RandomSampler]
    if version.parse(accelerate_version) > version.parse("1.3.0"):
        from accelerate.utils import TorchTensorParallelPlugin
    if version.parse(accelerate_version) > version.parse("0.23.0"):
        from accelerate.data_loader import SeedableRandomSampler

        DATA_SAMPLERS += [SeedableRandomSampler]

    if is_deepspeed_available():
        from accelerate.utils import DeepSpeedSchedulerWrapper

if is_accelerate_available("0.28.0"):
    from accelerate.utils import DataLoaderConfiguration


def _is_peft_model(model):
    if is_peft_available():
        classes_to_check = (PeftModel,)
        # Here we also check if the model is an instance of `PeftMixedModel` introduced in peft>=0.7.0: https://github.com/huggingface/transformers/pull/28321
        if version.parse(importlib.metadata.version("peft")) >= version.parse("0.7.0"):
            from peft import PeftMixedModel

            classes_to_check = (*classes_to_check, PeftMixedModel)
        return isinstance(model, classes_to_check)
    return False


def _get_fsdp_ckpt_kwargs():
    # TODO: @AjayP13, @younesbelkada replace this check with version check at the next `accelerate` release
    if is_accelerate_available() and "adapter_only" in list(inspect.signature(save_fsdp_model).parameters):
        return {"adapter_only": True}
    else:
        return {}


def safe_globals():
    # Starting from version 2.4 PyTorch introduces a check for the objects loaded
    # with torch.load(weights_only=True). Starting from 2.6 weights_only=True becomes
    # a default and requires allowlisting of objects being loaded.
    # See: https://github.com/pytorch/pytorch/pull/137602
    # See: https://pytorch.org/docs/stable/notes/serialization.html#torch.serialization.add_safe_globals
    # See: https://github.com/huggingface/accelerate/pull/3036
    if version.parse(torch.__version__).release < version.parse("2.6").release:
        return contextlib.nullcontext()

    np_core = np._core if version.parse(np.__version__) >= version.parse("2.0.0") else np.core
    allowlist = [np_core.multiarray._reconstruct, np.ndarray, np.dtype]
    # numpy >1.25 defines numpy.dtypes.UInt32DType, but below works for
    # all versions of numpy
    allowlist += [type(np.dtype(np.uint32))]

    return torch.serialization.safe_globals(allowlist)


if TYPE_CHECKING:
    import optuna

    if is_datasets_available():
        import datasets

logger = logging.get_logger(__name__)


# Name of the files used for checkpointing
TRAINING_ARGS_NAME = "training_args.bin"
TRAINER_STATE_NAME = "trainer_state.json"
OPTIMIZER_NAME = "optimizer.pt"
SCALER_NAME = "scaler.pt"
OPTIMIZER_NAME_BIN = "optimizer.bin"
SCHEDULER_NAME = "scheduler.pt"
FSDP_MODEL_NAME = "pytorch_model_fsdp"


@requires(
    backends=(
        "torch",
        "accelerate",
    )
)
class Trainer:
    """
    Trainer is a simple but feature-complete training and eval loop for PyTorch, optimized for 🤗 Transformers.

    Args:
        model ([`PreTrainedModel`] or `torch.nn.Module`, *optional*):
            The model to train, evaluate or use for predictions. If not provided, a `model_init` must be passed.

            <Tip>

            [`Trainer`] is optimized to work with the [`PreTrainedModel`] provided by the library. You can still use
            your own models defined as `torch.nn.Module` as long as they work the same way as the 🤗 Transformers
            models.

            </Tip>

        args ([`TrainingArguments`], *optional*):
            The arguments to tweak for training. Will default to a basic instance of [`TrainingArguments`] with the
            `output_dir` set to a directory named *tmp_trainer* in the current directory if not provided.
        data_collator (`DataCollator`, *optional*):
            The function to use to form a batch from a list of elements of `train_dataset` or `eval_dataset`. Will
            default to [`default_data_collator`] if no `processing_class` is provided, an instance of
            [`DataCollatorWithPadding`] otherwise if the processing_class is a feature extractor or tokenizer.
        train_dataset (Union[`torch.utils.data.Dataset`, `torch.utils.data.IterableDataset`, `datasets.Dataset`], *optional*):
            The dataset to use for training. If it is a [`~datasets.Dataset`], columns not accepted by the
            `model.forward()` method are automatically removed.

            Note that if it's a `torch.utils.data.IterableDataset` with some randomization and you are training in a
            distributed fashion, your iterable dataset should either use a internal attribute `generator` that is a
            `torch.Generator` for the randomization that must be identical on all processes (and the Trainer will
            manually set the seed of this `generator` at each epoch) or have a `set_epoch()` method that internally
            sets the seed of the RNGs used.
        eval_dataset (Union[`torch.utils.data.Dataset`, dict[str, `torch.utils.data.Dataset`, `datasets.Dataset`]), *optional*):
             The dataset to use for evaluation. If it is a [`~datasets.Dataset`], columns not accepted by the
             `model.forward()` method are automatically removed. If it is a dictionary, it will evaluate on each
             dataset prepending the dictionary key to the metric name.
        processing_class (`PreTrainedTokenizerBase` or `BaseImageProcessor` or `FeatureExtractionMixin` or `ProcessorMixin`, *optional*):
            Processing class used to process the data. If provided, will be used to automatically process the inputs
            for the model, and it will be saved along the model to make it easier to rerun an interrupted training or
            reuse the fine-tuned model.
            This supersedes the `tokenizer` argument, which is now deprecated.
        model_init (`Callable[[], PreTrainedModel]`, *optional*):
            A function that instantiates the model to be used. If provided, each call to [`~Trainer.train`] will start
            from a new instance of the model as given by this function.

            The function may have zero argument, or a single one containing the optuna/Ray Tune/SigOpt trial object, to
            be able to choose different architectures according to hyper parameters (such as layer count, sizes of
            inner layers, dropout probabilities etc).
        compute_loss_func (`Callable`, *optional*):
            A function that accepts the raw model outputs, labels, and the number of items in the entire accumulated
            batch (batch_size * gradient_accumulation_steps) and returns the loss. For example, see the default [loss function](https://github.com/huggingface/transformers/blob/052e652d6d53c2b26ffde87e039b723949a53493/src/transformers/trainer.py#L3618) used by [`Trainer`].
        compute_metrics (`Callable[[EvalPrediction], Dict]`, *optional*):
            The function that will be used to compute metrics at evaluation. Must take a [`EvalPrediction`] and return
            a dictionary string to metric values. *Note* When passing TrainingArgs with `batch_eval_metrics` set to
            `True`, your compute_metrics function must take a boolean `compute_result` argument. This will be triggered
            after the last eval batch to signal that the function needs to calculate and return the global summary
            statistics rather than accumulating the batch-level statistics
        callbacks (List of [`TrainerCallback`], *optional*):
            A list of callbacks to customize the training loop. Will add those to the list of default callbacks
            detailed in [here](callback).

            If you want to remove one of the default callbacks used, use the [`Trainer.remove_callback`] method.
        optimizers (`tuple[torch.optim.Optimizer, torch.optim.lr_scheduler.LambdaLR]`, *optional*, defaults to `(None, None)`):
            A tuple containing the optimizer and the scheduler to use. Will default to an instance of [`AdamW`] on your
            model and a scheduler given by [`get_linear_schedule_with_warmup`] controlled by `args`.
        optimizer_cls_and_kwargs (`tuple[Type[torch.optim.Optimizer], dict[str, Any]]`, *optional*):
            A tuple containing the optimizer class and keyword arguments to use.
            Overrides `optim` and `optim_args` in `args`. Incompatible with the `optimizers` argument.

            Unlike `optimizers`, this argument avoids the need to place model parameters on the correct devices before initializing the Trainer.
        preprocess_logits_for_metrics (`Callable[[torch.Tensor, torch.Tensor], torch.Tensor]`, *optional*):
            A function that preprocess the logits right before caching them at each evaluation step. Must take two
            tensors, the logits and the labels, and return the logits once processed as desired. The modifications made
            by this function will be reflected in the predictions received by `compute_metrics`.

            Note that the labels (second parameter) will be `None` if the dataset does not have them.

    Important attributes:

        - **model** -- Always points to the core model. If using a transformers model, it will be a [`PreTrainedModel`]
          subclass.
        - **model_wrapped** -- Always points to the most external model in case one or more other modules wrap the
          original model. This is the model that should be used for the forward pass. For example, under `DeepSpeed`,
          the inner model is wrapped in `DeepSpeed` and then again in `torch.nn.DistributedDataParallel`. If the inner
          model hasn't been wrapped, then `self.model_wrapped` is the same as `self.model`.
        - **is_model_parallel** -- Whether or not a model has been switched to a model parallel mode (different from
          data parallelism, this means some of the model layers are split on different GPUs).
        - **place_model_on_device** -- Whether or not to automatically place the model on the device - it will be set
          to `False` if model parallel or deepspeed is used, or if the default
          `TrainingArguments.place_model_on_device` is overridden to return `False` .
        - **is_in_train** -- Whether or not a model is currently running `train` (e.g. when `evaluate` is called while
          in `train`)

    """

    # Those are used as methods of the Trainer in examples.
    from .trainer_pt_utils import _get_learning_rate, log_metrics, metrics_format, save_metrics, save_state

    @deprecate_kwarg("tokenizer", new_name="processing_class", version="5.0.0", raise_if_both_names=True)
    def __init__(
        self,
        model: Union[PreTrainedModel, nn.Module, None] = None,
        args: TrainingArguments = None,
        data_collator: Optional[DataCollator] = None,
        train_dataset: Optional[Union[Dataset, IterableDataset, "datasets.Dataset"]] = None,
        eval_dataset: Optional[Union[Dataset, dict[str, Dataset], "datasets.Dataset"]] = None,
        processing_class: Optional[
            Union[PreTrainedTokenizerBase, BaseImageProcessor, FeatureExtractionMixin, ProcessorMixin]
        ] = None,
        model_init: Optional[Callable[[], PreTrainedModel]] = None,
        compute_loss_func: Optional[Callable] = None,
        compute_metrics: Optional[Callable[[EvalPrediction], dict]] = None,
        callbacks: Optional[list[TrainerCallback]] = None,
        optimizers: tuple[Optional[torch.optim.Optimizer], Optional[torch.optim.lr_scheduler.LambdaLR]] = (None, None),
        optimizer_cls_and_kwargs: Optional[tuple[type[torch.optim.Optimizer], dict[str, Any]]] = None,
        preprocess_logits_for_metrics: Optional[Callable[[torch.Tensor, torch.Tensor], torch.Tensor]] = None,
    ):
        if args is None:
            output_dir = "tmp_trainer"
            logger.info(f"No `TrainingArguments` passed, using `output_dir={output_dir}`.")
            args = TrainingArguments(output_dir=output_dir)
        if args.batch_eval_metrics and compute_metrics is not None:
            if "compute_result" not in inspect.signature(compute_metrics).parameters.keys():
                raise ValueError(
                    "When using `batch_eval_metrics`, your `compute_metrics` function must take a `compute_result`"
                    " boolean argument which will be triggered after the last batch of the eval set to signal that the"
                    " summary statistics should be returned by the function."
                )
        if args.eval_strategy is not None and args.eval_strategy != "no" and eval_dataset is None:
            raise ValueError(
                f"You have set `args.eval_strategy` to {args.eval_strategy} but you didn't pass an `eval_dataset` to `Trainer`. Either set `args.eval_strategy` to `no` or pass an `eval_dataset`. "
            )
        if args.save_strategy == SaveStrategy.BEST or args.load_best_model_at_end:
            if args.metric_for_best_model is None:
                raise ValueError(
                    "`args.metric_for_best_model` must be provided when using 'best' save_strategy or if `args.load_best_model_at_end` is set to `True`."
                )

        self.args = args
        self.compute_loss_func = compute_loss_func
        # Seed must be set before instantiating the model when using model
        enable_full_determinism(self.args.seed) if self.args.full_determinism else set_seed(self.args.seed)

        self.hp_name = None
        self.deepspeed = None
        self.is_in_train = False
        self.model = model
        self.create_accelerator_and_postprocess()

        # memory metrics - must set up as early as possible
        self._memory_tracker = TrainerMemoryTracker(self.args.skip_memory_metrics)
        self._memory_tracker.start()

        # set the correct log level depending on the node
        log_level = args.get_process_log_level()
        logging.set_verbosity(log_level)

        # force device and distributed setup init explicitly
        args._setup_devices

        if model is None:
            if model_init is not None:
                self.model_init = model_init
                model = self.call_model_init()
            else:
                raise RuntimeError("`Trainer` requires either a `model` or `model_init` argument")
        else:
            if model_init is not None:
                warnings.warn(
                    "`Trainer` requires either a `model` or `model_init` argument, but not both. `model_init` will"
                    " overwrite your model when calling the `train` method. This will become a fatal error in the next"
                    " release.",
                    FutureWarning,
                )
            self.model_init = model_init

        if model.__class__.__name__ in MODEL_MAPPING_NAMES:
            raise ValueError(
                f"The model you have picked ({model.__class__.__name__}) cannot be used as is for training: it only "
                "computes hidden states and does not accept any labels. You should choose a model with a head "
                "suitable for your task like any of the `AutoModelForXxx` listed at "
                "https://huggingface.co/docs/transformers/model_doc/auto"
            )

        if getattr(model, "is_parallelizable", False) and getattr(model, "model_parallel", False):
            self.is_model_parallel = True
        else:
            self.is_model_parallel = False

        if getattr(model, "hf_device_map", None) is not None:
            devices = [device for device in set(model.hf_device_map.values()) if device not in ["cpu", "disk"]]
            if len(devices) > 1:
                self.is_model_parallel = True
            elif len(devices) == 1:
                self.is_model_parallel = self.args.device != torch.device(devices[0])
            else:
                self.is_model_parallel = False

            # warn users
            if self.is_model_parallel:
                logger.info(
                    "You have loaded a model on multiple GPUs. `is_model_parallel` attribute will be force-set"
                    " to `True` to avoid any unexpected behavior such as device placement mismatching."
                )

        if self.args.use_liger_kernel:
            if is_liger_kernel_available():
                from liger_kernel.transformers import _apply_liger_kernel_to_instance

                # Prepare kernel config - use provided config or default (empty dict for default behavior)
                kernel_config = self.args.liger_kernel_config if self.args.liger_kernel_config is not None else {}

                if isinstance(model, PreTrainedModel):
                    # Patch the model with liger kernels. Use the the specified or default kernel configurations.
                    _apply_liger_kernel_to_instance(model=model, **kernel_config)
                elif hasattr(model, "get_base_model") and isinstance(model.get_base_model(), PreTrainedModel):
                    # Patch the base model with liger kernels where model is a PeftModel. Use the specified or default kernel configurations.
                    _apply_liger_kernel_to_instance(model=model.get_base_model(), **kernel_config)
                else:
                    logger.warning(
                        "The model is not an instance of PreTrainedModel. No liger kernels will be applied."
                    )
            else:
                raise ImportError(
                    "You have set `use_liger_kernel` to `True` but liger-kernel >= 0.3.0 is not available. "
                    "Please install it with `pip install liger-kernel`"
                )

        _is_quantized_and_base_model = getattr(model, "is_quantized", False) and not getattr(
            model, "_hf_peft_config_loaded", False
        )
        _quantization_method_supports_training = (
            getattr(model, "hf_quantizer", None) is not None and model.hf_quantizer.is_trainable
        )

        _is_model_quantized_and_qat_trainable = getattr(model, "hf_quantizer", None) is not None and getattr(
            model.hf_quantizer, "is_qat_trainable", False
        )

        # Filter out quantized + compiled models
        if _is_quantized_and_base_model and hasattr(model, "_orig_mod"):
            raise ValueError(
                "You cannot fine-tune quantized model with `torch.compile()` make sure to pass a non-compiled model when fine-tuning a quantized model with PEFT"
            )

        # At this stage the model is already loaded
        if _is_quantized_and_base_model and not _is_peft_model(model) and not _is_model_quantized_and_qat_trainable:
            raise ValueError(
                "You cannot perform fine-tuning on purely quantized models. Please attach trainable adapters on top of"
                " the quantized model to correctly perform fine-tuning. Please see: https://huggingface.co/docs/transformers/peft"
                " for more details"
            )
        elif _is_quantized_and_base_model and not _quantization_method_supports_training:
            raise ValueError(
                f"The model you are trying to fine-tune is quantized with {model.hf_quantizer.quantization_config.quant_method}"
                " but that quantization method do not support training. Please open an issue on GitHub: https://github.com/huggingface/transformers"
                f" to request the support for training support for {model.hf_quantizer.quantization_config.quant_method}"
            )

        self.is_fsdp_xla_enabled = args.fsdp_config["xla"]
        if len(args.fsdp) > 0:
            if self.is_deepspeed_enabled:
                raise ValueError(
                    "Using --fsdp xxx together with --deepspeed is not possible, deactivate one of those flags."
                )
            if not args.fsdp_config["xla"] and args.parallel_mode != ParallelMode.DISTRIBUTED:
                raise ValueError("Using fsdp only works in distributed training.")

        # one place to sort out whether to place the model on device or not
        # postpone switching model to cuda when:
        # 1. MP - since we are trying to fit a much bigger than 1 gpu model
        # 2. fp16-enabled DeepSpeed loads the model in half the size and it doesn't need .to() anyway,
        #    and we only use deepspeed for training at the moment
        # 3. full bf16 or fp16 eval - since the model needs to be cast to the right dtype first
        # 4. FSDP - same as MP
        self.place_model_on_device = args.place_model_on_device
        if (
            self.is_model_parallel
            or self.is_deepspeed_enabled
            or ((args.fp16_full_eval or args.bf16_full_eval) and not args.do_train)
            or self.is_fsdp_xla_enabled
            or self.is_fsdp_enabled
        ):
            self.place_model_on_device = False

        default_collator = (
            DataCollatorWithPadding(processing_class)
            if processing_class is not None
            and isinstance(processing_class, (PreTrainedTokenizerBase, SequenceFeatureExtractor))
            else default_data_collator
        )
        self.data_collator = data_collator if data_collator is not None else default_collator
        self.train_dataset = train_dataset
        self.eval_dataset = eval_dataset
        self.processing_class = processing_class

        # Bnb Quantized models doesn't support `.to` operation.
        if (
            self.place_model_on_device
            and not getattr(model, "quantization_method", None) == QuantizationMethod.BITS_AND_BYTES
        ):
            self._move_model_to_device(model, args.device)

        # Force n_gpu to 1 to avoid DataParallel as MP will manage the GPUs
        if self.is_model_parallel:
            self.args._n_gpu = 1

        # later use `self.model is self.model_wrapped` to check if it's wrapped or not
        self.model_wrapped = model
        self.model = model

        # Just in case the model was wrapped outside of the `Trainer`
        unwrapped_model = self.accelerator.unwrap_model(model)
        # We also unwrap peft model
        if _is_peft_model(unwrapped_model):
            unwrapped_model = unwrapped_model.get_base_model()

        # Check if the model has explicit setup for loss kwargs,
        # if not, check if `**kwargs` are in model.forward
        if hasattr(unwrapped_model, "accepts_loss_kwargs"):
            self.model_accepts_loss_kwargs = unwrapped_model.accepts_loss_kwargs
        else:
            forward_params = inspect.signature(unwrapped_model.forward).parameters
            self.model_accepts_loss_kwargs = any(
                k.kind == inspect.Parameter.VAR_KEYWORD for k in forward_params.values()
            )

        self.neftune_noise_alpha = args.neftune_noise_alpha

        self.compute_metrics = compute_metrics
        self.preprocess_logits_for_metrics = preprocess_logits_for_metrics
        self.optimizer, self.lr_scheduler = optimizers
        self.optimizer_cls_and_kwargs = optimizer_cls_and_kwargs
        if self.optimizer_cls_and_kwargs is not None and self.optimizer is not None:
            raise RuntimeError("Passing both `optimizers` and `optimizer_cls_and_kwargs` arguments is incompatible.")
        if model_init is not None and (self.optimizer is not None or self.lr_scheduler is not None):
            raise RuntimeError(
                "Passing a `model_init` is incompatible with providing the `optimizers` argument. "
                "You should subclass `Trainer` and override the `create_optimizer_and_scheduler` method."
            )
        if is_torch_xla_available() and self.optimizer is not None:
            for param in self.model.parameters():
                model_device = param.device
                break
            for param_group in self.optimizer.param_groups:
                if len(param_group["params"]) > 0:
                    optimizer_device = param_group["params"][0].device
                    break
            if model_device != optimizer_device:
                raise ValueError(
                    "The model and the optimizer parameters are not on the same device, which probably means you"
                    " created an optimizer around your model **before** putting on the device and passing it to the"
                    " `Trainer`. Make sure the lines `import torch_xla.core.xla_model as xm` and"
                    " `model.to(xm.xla_device())` is performed before the optimizer creation in your script."
                )
        if (self.is_fsdp_xla_enabled or self.is_fsdp_enabled) and (
            self.optimizer is not None or self.lr_scheduler is not None
        ):
            raise RuntimeError(
                "Passing `optimizers` is not allowed if PyTorch FSDP is enabled. "
                "You should subclass `Trainer` and override the `create_optimizer_and_scheduler` method."
            )
        default_callbacks = DEFAULT_CALLBACKS + get_reporting_integration_callbacks(self.args.report_to)
        callbacks = default_callbacks if callbacks is None else default_callbacks + callbacks
        self.callback_handler = CallbackHandler(
            callbacks, self.model, self.processing_class, self.optimizer, self.lr_scheduler
        )
        self.add_callback(PrinterCallback if self.args.disable_tqdm else DEFAULT_PROGRESS_CALLBACK)

        # Will be set to True by `self._setup_loggers()` on first call to `self.log()`.
        self._loggers_initialized = False

        # Create distant repo and output directory if needed
        self.hub_model_id = None
        if self.args.push_to_hub:
            self.init_hf_repo()
        if self.args.should_save:
            os.makedirs(self.args.output_dir, exist_ok=True)

        if not callable(self.data_collator) and callable(getattr(self.data_collator, "collate_batch", None)):
            raise ValueError("The `data_collator` should be a simple callable (function, class with `__call__`).")

        if args.max_steps > 0 and args.num_train_epochs > 0:
            logger.info("max_steps is given, it will override any value given in num_train_epochs")

        if train_dataset is not None and not has_length(train_dataset) and args.max_steps <= 0:
            raise ValueError(
                "The train_dataset does not implement __len__, max_steps has to be specified. "
                "The number of steps needs to be known in advance for the learning rate scheduler."
            )

        if (
            train_dataset is not None
            and isinstance(train_dataset, torch.utils.data.IterableDataset)
            and args.group_by_length
        ):
            raise ValueError("the `--group_by_length` option is only available for `Dataset`, not `IterableDataset")

        self._signature_columns = None

        # Mixed precision setup
        self.use_apex = False
        self.use_cpu_amp = False

        # Mixed precision setup for SageMaker Model Parallel
        if is_sagemaker_mp_enabled():
            # BF16 + model parallelism in SageMaker: currently not supported, raise an error
            if args.bf16:
                raise ValueError("SageMaker Model Parallelism does not support BF16 yet. Please use FP16 instead ")

            if IS_SAGEMAKER_MP_POST_1_10:
                # When there's mismatch between SMP config and trainer argument, use SMP config as truth
                if args.fp16 != smp.state.cfg.fp16:
                    logger.warning(
                        f"FP16 provided in SM_HP_MP_PARAMETERS is {smp.state.cfg.fp16}, "
                        f"but FP16 provided in trainer argument is {args.fp16}, "
                        f"setting to {smp.state.cfg.fp16}"
                    )
                    args.fp16 = smp.state.cfg.fp16
            else:
                # smp < 1.10 does not support fp16 in trainer.
                if hasattr(smp.state.cfg, "fp16"):
                    logger.warning(
                        f"FP16 provided in SM_HP_MP_PARAMETERS is {smp.state.cfg.fp16}, "
                        "but SageMaker Model Parallelism < 1.10 does not support FP16 in trainer."
                    )
        if (args.fp16 or args.bf16) and args.half_precision_backend == "auto":
            if args.device == torch.device("cpu"):
                if args.fp16:
                    if not is_torch_greater_or_equal_than_2_3:
                        raise ValueError("Tried to use `fp16` but it is not supported on cpu")
                else:
                    args.half_precision_backend = "cpu_amp"
            logger.info(f"Using {args.half_precision_backend} half precision backend")

        if (args.fp16 or args.bf16) and not (self.is_deepspeed_enabled or is_sagemaker_mp_enabled()):
            # deepspeed and SageMaker Model Parallel manage their own half precision
            if args.half_precision_backend == "cpu_amp":
                self.use_cpu_amp = True
                self.amp_dtype = torch.bfloat16
            elif args.half_precision_backend == "apex":
                self.use_apex = True

        # Label smoothing
        if self.args.label_smoothing_factor != 0:
            self.label_smoother = LabelSmoother(epsilon=self.args.label_smoothing_factor)
        else:
            self.label_smoother = None

        self.control = TrainerControl()

        self.state = TrainerState(
            is_local_process_zero=self.is_local_process_zero(),
            is_world_process_zero=self.is_world_process_zero(),
            stateful_callbacks=[
                cb for cb in self.callback_handler.callbacks + [self.control] if isinstance(cb, ExportableState)
            ],
        )
        # Internal variable to count flos in each process, will be accumulated in `self.state.total_flos` then
        # returned to 0 every time flos need to be logged
        self.current_flos = 0
        self.hp_search_backend = None
        if _is_peft_model(self.model) and self.args.label_names is None:
            logger.warning(
                f"No label_names provided for model class `{self.model.__class__.__name__}`."
                " Since `PeftModel` hides base models input arguments, if label_names is not given, label_names can't be set automatically within `Trainer`."
                " Note that empty label_names list will be used instead."
            )
        default_label_names = find_labels(self.model.__class__)
        self.label_names = default_label_names if self.args.label_names is None else self.args.label_names
        self.can_return_loss = can_return_loss(self.model.__class__)
        self.control = self.callback_handler.on_init_end(self.args, self.state, self.control)

        # Internal variables to help with automatic batch size reduction
        self._train_batch_size = args.train_batch_size
        self._created_lr_scheduler = False

        # very last
        self._memory_tracker.stop_and_update_metrics()

        self.is_fsdp_xla_v2_enabled = args.fsdp_config.get("xla_fsdp_v2", False)
        if self.is_fsdp_xla_v2_enabled:
            if not IS_XLA_FSDPV2_POST_2_2:
                raise ValueError("FSDPv2 requires `torch_xla` 2.2 or higher.")
            # Prepare the SPMD mesh that is going to be used by the data loader and the FSDPv2 wrapper.
            # Tensor axis is just a placeholder where it will not be used in FSDPv2.
            num_devices = xr.global_runtime_device_count()
            xs.set_global_mesh(xs.Mesh(np.array(range(num_devices)), (num_devices, 1), axis_names=("fsdp", "tensor")))
        self.is_fsdp_xla_v1_enabled = self.is_fsdp_xla_enabled and not self.is_fsdp_xla_v2_enabled

    @property
    def tokenizer(self) -> Optional[PreTrainedTokenizerBase]:
        logger.warning("Trainer.tokenizer is now deprecated. You should use Trainer.processing_class instead.")
        return self.processing_class

    @tokenizer.setter
    def tokenizer(self, processing_class) -> None:
        logger.warning(
            "Trainer.tokenizer is now deprecated. You should use `Trainer.processing_class = processing_class` instead."
        )
        self.processing_class = processing_class

    def _activate_neftune(self, model):
        r"""
        Activates the neftune as presented in this code: https://github.com/neelsjain/NEFTune and paper:
        https://huggingface.co/papers/2310.05914
        """
        unwrapped_model = self.accelerator.unwrap_model(model)

        if _is_peft_model(unwrapped_model):
            embeddings = unwrapped_model.base_model.model.get_input_embeddings()
        else:
            embeddings = unwrapped_model.get_input_embeddings()

        del unwrapped_model

        embeddings.neftune_noise_alpha = self.neftune_noise_alpha
        hook_handle = embeddings.register_forward_hook(neftune_post_forward_hook)
        self.neftune_hook_handle = hook_handle
        return model

    def _deactivate_neftune(self, model):
        """
        Deactivates the neftune method. Make sure to call `_activate_neftune` first.
        """
        if not hasattr(self, "neftune_hook_handle"):
            raise ValueError("Neftune is not activated make sure to call `trainer._activate_neftune()` first")

        unwrapped_model = self.accelerator.unwrap_model(model)

        if _is_peft_model(unwrapped_model):
            embeddings = unwrapped_model.base_model.model.get_input_embeddings()
        else:
            embeddings = unwrapped_model.get_input_embeddings()

        self.neftune_hook_handle.remove()
        del embeddings.neftune_noise_alpha, unwrapped_model

    def add_callback(self, callback):
        """
        Add a callback to the current list of [`~transformers.TrainerCallback`].

        Args:
           callback (`type` or [`~transformers.TrainerCallback]`):
               A [`~transformers.TrainerCallback`] class or an instance of a [`~transformers.TrainerCallback`]. In the
               first case, will instantiate a member of that class.
        """
        self.callback_handler.add_callback(callback)

    def pop_callback(self, callback):
        """
        Remove a callback from the current list of [`~transformers.TrainerCallback`] and returns it.

        If the callback is not found, returns `None` (and no error is raised).

        Args:
           callback (`type` or [`~transformers.TrainerCallback]`):
               A [`~transformers.TrainerCallback`] class or an instance of a [`~transformers.TrainerCallback`]. In the
               first case, will pop the first member of that class found in the list of callbacks.

        Returns:
            [`~transformers.TrainerCallback`]: The callback removed, if found.
        """
        return self.callback_handler.pop_callback(callback)

    def remove_callback(self, callback):
        """
        Remove a callback from the current list of [`~transformers.TrainerCallback`].

        Args:
           callback (`type` or [`~transformers.TrainerCallback]`):
               A [`~transformers.TrainerCallback`] class or an instance of a [`~transformers.TrainerCallback`]. In the
               first case, will remove the first member of that class found in the list of callbacks.
        """
        self.callback_handler.remove_callback(callback)

    def _move_model_to_device(self, model, device):
        model = model.to(device)
        # Moving a model to an XLA device disconnects the tied weights, so we have to retie them.
        if self.args.parallel_mode == ParallelMode.TPU and hasattr(model, "tie_weights"):
            model.tie_weights()

    def _set_signature_columns_if_needed(self):
        if self._signature_columns is None:
            # Inspect model forward signature to keep only the arguments it accepts.
            model_to_inspect = self.model
            if _is_peft_model(self.model):
                if hasattr(self.model, "get_base_model"):
                    model_to_inspect = self.model.get_base_model()
                else:
                    # PeftMixedModel do not provide a `get_base_model` method
                    model_to_inspect = self.model.base_model.model
            signature = inspect.signature(model_to_inspect.forward)
            self._signature_columns = list(signature.parameters.keys())
            # Labels may be named label or label_ids, the default data collator handles that.
            self._signature_columns += list(set(["label", "label_ids"] + self.label_names))

    def _remove_unused_columns(self, dataset: "datasets.Dataset", description: Optional[str] = None):
        if not self.args.remove_unused_columns:
            return dataset
        self._set_signature_columns_if_needed()
        signature_columns = self._signature_columns

        ignored_columns = list(set(dataset.column_names) - set(signature_columns))
        if len(ignored_columns) > 0:
            dset_description = "" if description is None else f"in the {description} set"
            logger.info(
                f"The following columns {dset_description} don't have a corresponding argument in "
                f"`{self.model.__class__.__name__}.forward` and have been ignored: {', '.join(ignored_columns)}."
                f" If {', '.join(ignored_columns)} are not expected by `{self.model.__class__.__name__}.forward`, "
                " you can safely ignore this message."
            )

        columns = [k for k in signature_columns if k in dataset.column_names]
        if len(columns) == 0:
            raise ValueError(
                f"No columns in the dataset match the model's forward method signature: ({', '.join(signature_columns)}). "
                f"The following columns have been ignored: [{', '.join(ignored_columns)}]. "
                "Please check the dataset and model. You may need to set `remove_unused_columns=False` in `TrainingArguments`."
            )

        if version.parse(datasets.__version__) < version.parse("1.4.0"):
            dataset.set_format(
                type=dataset.format["type"], columns=columns, format_kwargs=dataset.format["format_kwargs"]
            )
            return dataset
        else:
            return dataset.remove_columns(ignored_columns)

    def _get_collator_with_removed_columns(
        self, data_collator: Callable, description: Optional[str] = None
    ) -> Callable:
        """Wrap the data collator in a callable removing unused columns."""
        if not self.args.remove_unused_columns:
            return data_collator
        self._set_signature_columns_if_needed()
        signature_columns = self._signature_columns

        remove_columns_collator = RemoveColumnsCollator(
            data_collator=data_collator,
            signature_columns=signature_columns,
            logger=logger,
            description=description,
            model_name=self.model.__class__.__name__,
        )
        return remove_columns_collator

    def _get_train_sampler(self, train_dataset: Optional[Dataset] = None) -> Optional[torch.utils.data.Sampler]:
        if train_dataset is None:
            train_dataset = self.train_dataset
        if train_dataset is None or not has_length(train_dataset):
            return None

        # Build the sampler.
        if self.args.group_by_length:
            if is_datasets_available() and isinstance(train_dataset, datasets.Dataset):
                lengths = (
                    train_dataset[self.args.length_column_name]
                    if self.args.length_column_name in train_dataset.column_names
                    else None
                )
            else:
                lengths = None
            model_input_name = (
                self.processing_class.model_input_names[0] if self.processing_class is not None else None
            )
            return LengthGroupedSampler(
                self.args.train_batch_size * self.args.gradient_accumulation_steps,
                dataset=train_dataset,
                lengths=lengths,
                model_input_name=model_input_name,
            )

        else:
            return RandomSampler(train_dataset)

    def _get_dataloader(
        self,
        dataset: Dataset,
        description: str,
        batch_size: int,
        sampler_fn: Optional[Callable[[Dataset], torch.utils.data.Sampler]] = None,
        is_training: bool = False,
        dataloader_key: Optional[str] = None,
    ) -> DataLoader:
        """Create a [`~torch.utils.data.DataLoader`] from the given dataset."""

        data_collator = self.data_collator
        if is_datasets_available() and isinstance(dataset, datasets.Dataset):
            dataset = self._remove_unused_columns(dataset, description=description)
        else:
            data_collator = self._get_collator_with_removed_columns(self.data_collator, description=description)

        dataloader_params = {
            "batch_size": batch_size,
            "collate_fn": data_collator,
            "num_workers": self.args.dataloader_num_workers,
            "pin_memory": self.args.dataloader_pin_memory,
            "persistent_workers": self.args.dataloader_persistent_workers,
        }

        if not isinstance(dataset, torch.utils.data.IterableDataset):
            if sampler_fn is not None:
                dataloader_params["sampler"] = sampler_fn(dataset)
            dataloader_params["drop_last"] = self.args.dataloader_drop_last
            dataloader_params["prefetch_factor"] = self.args.dataloader_prefetch_factor
            if is_training:
                dataloader_params["worker_init_fn"] = partial(
                    seed_worker, num_workers=self.args.dataloader_num_workers, rank=self.args.process_index
                )

        dataloader = DataLoader(dataset, **dataloader_params)

        # Accelerator.free_memory() will destroy the references, so
        # we need to store the non-prepared version for eval dataloaders.
        if dataloader_key is not None and self.args.dataloader_persistent_workers:
            if hasattr(self, "_eval_dataloaders"):
                self._eval_dataloaders[dataloader_key] = dataloader
            else:
                self._eval_dataloaders = {dataloader_key: dataloader}

        return self.accelerator.prepare(dataloader)

    def get_train_dataloader(self) -> DataLoader:
        """
        Returns the training [`~torch.utils.data.DataLoader`].

        Will use no sampler if `train_dataset` does not implement `__len__`, a random sampler (adapted to distributed
        training if necessary) otherwise.

        Subclass and override this method if you want to inject some custom behavior.
        """
        if self.train_dataset is None:
            raise ValueError("Trainer: training requires a train_dataset.")

        return self._get_dataloader(
            dataset=self.train_dataset,
            description="Training",
            batch_size=self._train_batch_size,
            sampler_fn=self._get_train_sampler,
            is_training=True,
        )

    def _get_eval_sampler(self, eval_dataset: Dataset) -> Optional[torch.utils.data.Sampler]:
        if eval_dataset is None or not has_length(eval_dataset):
            return None
        # Build the sampler.

        # Deprecated code
        if self.args.use_legacy_prediction_loop:
            if is_torch_xla_available():
                return SequentialDistributedSampler(
                    eval_dataset, num_replicas=xr.world_size(), rank=xr.global_ordinal()
                )
            elif is_sagemaker_mp_enabled():
                return SequentialDistributedSampler(
                    eval_dataset,
                    num_replicas=smp.dp_size(),
                    rank=smp.dp_rank(),
                    batch_size=self.args.per_device_eval_batch_size,
                )
            else:
                return SequentialSampler(eval_dataset)

        if self.args.group_by_length:
            if is_datasets_available() and isinstance(eval_dataset, datasets.Dataset):
                lengths = (
                    eval_dataset[self.args.length_column_name]
                    if self.args.length_column_name in eval_dataset.column_names
                    else None
                )
            else:
                lengths = None
            model_input_name = (
                self.processing_class.model_input_names[0] if self.processing_class is not None else None
            )
            return LengthGroupedSampler(
                self.args.eval_batch_size,
                dataset=eval_dataset,
                lengths=lengths,
                model_input_name=model_input_name,
            )

        if self.args.world_size <= 1:
            return SequentialSampler(eval_dataset)
        else:
            return None

    def get_eval_dataloader(self, eval_dataset: Optional[Union[str, Dataset]] = None) -> DataLoader:
        """
        Returns the evaluation [`~torch.utils.data.DataLoader`].

        Subclass and override this method if you want to inject some custom behavior.

        Args:
            eval_dataset (`str` or `torch.utils.data.Dataset`, *optional*):
                If a `str`, will use `self.eval_dataset[eval_dataset]` as the evaluation dataset. If a `Dataset`, will override `self.eval_dataset` and must implement `__len__`. If it is a [`~datasets.Dataset`], columns not accepted by the `model.forward()` method are automatically removed.
        """
        if eval_dataset is None and self.eval_dataset is None:
            raise ValueError("Trainer: evaluation requires an eval_dataset.")

        # If we have persistent workers, don't do a fork bomb especially as eval datasets
        # don't change during training
        dataloader_key = eval_dataset if isinstance(eval_dataset, str) else "eval"
        if (
            hasattr(self, "_eval_dataloaders")
            and dataloader_key in self._eval_dataloaders
            and self.args.dataloader_persistent_workers
        ):
            return self.accelerator.prepare(self._eval_dataloaders[dataloader_key])

        eval_dataset = (
            self.eval_dataset[eval_dataset]
            if isinstance(eval_dataset, str)
            else eval_dataset
            if eval_dataset is not None
            else self.eval_dataset
        )

        return self._get_dataloader(
            dataset=eval_dataset,
            description="Evaluation",
            batch_size=self.args.eval_batch_size,
            sampler_fn=self._get_eval_sampler,
            dataloader_key=dataloader_key,
        )

    def get_test_dataloader(self, test_dataset: Dataset) -> DataLoader:
        """
        Returns the test [`~torch.utils.data.DataLoader`].

        Subclass and override this method if you want to inject some custom behavior.

        Args:
            test_dataset (`torch.utils.data.Dataset`, *optional*):
                The test dataset to use. If it is a [`~datasets.Dataset`], columns not accepted by the
                `model.forward()` method are automatically removed. It must implement `__len__`.
        """
        return self._get_dataloader(
            dataset=test_dataset,
            description="test",
            batch_size=self.args.eval_batch_size,
            sampler_fn=self._get_eval_sampler,
        )

    def create_optimizer_and_scheduler(self, num_training_steps: int):
        """
        Setup the optimizer and the learning rate scheduler.

        We provide a reasonable default that works well. If you want to use something else, you can pass a tuple in the
        Trainer's init through `optimizers`, or subclass and override this method (or `create_optimizer` and/or
        `create_scheduler`) in a subclass.
        """
        self.create_optimizer()
        if IS_SAGEMAKER_MP_POST_1_10 and smp.state.cfg.fp16:
            # If smp >= 1.10 and fp16 is enabled, we unwrap the optimizer
            optimizer = self.optimizer.optimizer
        else:
            optimizer = self.optimizer
        self.create_scheduler(num_training_steps=num_training_steps, optimizer=optimizer)

    def get_decay_parameter_names(self, model) -> list[str]:
        """
        Get all parameter names that weight decay will be applied to.

        This function filters out parameters in two ways:
        1. By layer type (instances of layers specified in ALL_LAYERNORM_LAYERS)
        2. By parameter name patterns (containing 'bias', or variation of 'norm')
        """
        forbidden_name_patterns = [r"bias", r"layernorm", r"rmsnorm", r"(?:^|\.)norm(?:$|\.)", r"_norm(?:$|\.)"]
        decay_parameters = get_parameter_names(model, [nn.LayerNorm], forbidden_name_patterns)
        return decay_parameters

    def create_optimizer(self):
        """
        Setup the optimizer.

        We provide a reasonable default that works well. If you want to use something else, you can pass a tuple in the
        Trainer's init through `optimizers`, or subclass and override this method in a subclass.
        """
        opt_model = self.model_wrapped if is_sagemaker_mp_enabled() else self.model

        if self.optimizer is None:
            decay_parameters = self.get_decay_parameter_names(opt_model)
            optimizer_grouped_parameters = [
                {
                    "params": [
                        p for n, p in opt_model.named_parameters() if (n in decay_parameters and p.requires_grad)
                    ],
                    "weight_decay": self.args.weight_decay,
                },
                {
                    "params": [
                        p for n, p in opt_model.named_parameters() if (n not in decay_parameters and p.requires_grad)
                    ],
                    "weight_decay": 0.0,
                },
            ]

            if self.optimizer_cls_and_kwargs is not None:
                optimizer_cls, optimizer_kwargs = self.optimizer_cls_and_kwargs
            else:
                optimizer_cls, optimizer_kwargs = self.get_optimizer_cls_and_kwargs(self.args, opt_model)

            # Overwrite `params` in case it's created by `get_optimizer_cls_and_kwargs`
            # e.g. for GaLore optimizer.
            if "params" in optimizer_kwargs:
                optimizer_grouped_parameters = optimizer_kwargs.pop("params")

            # Overwrite `model` in case it's created by `get_optimizer_cls_and_kwargs`
            # e.g. for LOMO optimizer.
            if "model" in optimizer_kwargs:
                optimizer_grouped_parameters = optimizer_kwargs.pop("model")

            # For layer-wise dummy optimizers we overwrite optimizer_grouped_parameters with `optimizer_dict`
            # to avoid arguments conflicts.
            if "optimizer_dict" in optimizer_kwargs:
                optimizer_grouped_parameters = optimizer_kwargs.pop("optimizer_dict")

            self.optimizer = optimizer_cls(optimizer_grouped_parameters, **optimizer_kwargs)

            if "bitsandbytes" in str(optimizer_cls) and optimizer_kwargs.get("optim_bits", None) == 8:
                import bitsandbytes

                manager = bitsandbytes.optim.GlobalOptimManager.get_instance()

                skipped = 0
                for module in opt_model.modules():
                    if isinstance(module, nn.Embedding):
                        skipped += sum({p.data_ptr(): p.numel() for p in module.parameters()}.values())
                        logger.info(f"skipped {module}: {skipped / 2**20}M params")
                        manager.register_module_override(module, "weight", {"optim_bits": 32})
                        logger.debug(f"bitsandbytes: will optimize {module} in fp32")
                logger.info(f"skipped: {skipped / 2**20}M params")

        if is_sagemaker_mp_enabled():
            self.optimizer = smp.DistributedOptimizer(self.optimizer)

        return self.optimizer

    def get_num_trainable_parameters(self):
        """
        Get the number of trainable parameters.
        """
        return sum(p.numel() for p in self.model.parameters() if p.requires_grad)

    def get_learning_rates(self):
        """
        Returns the learning rate of each parameter from self.optimizer.
        """
        if self.optimizer is None:
            raise ValueError("Trainer optimizer is None, please make sure you have setup the optimizer before.")
        return [group["lr"] for group in self.optimizer.param_groups]

    def get_optimizer_group(self, param: Optional[Union[str, torch.nn.parameter.Parameter]] = None):
        """
        Returns optimizer group for a parameter if given, else returns all optimizer groups for params.

        Args:
            param (`str` or `torch.nn.parameter.Parameter`, *optional*):
                The parameter for which optimizer group needs to be returned.
        """
        if self.optimizer is None:
            raise ValueError("Trainer optimizer is None, please make sure you have setup the optimizer before.")
        if param is not None:
            for group in self.optimizer.param_groups:
                if param in group["params"]:
                    return group
        return [group["params"] for group in self.optimizer.param_groups]

    @staticmethod
    def get_optimizer_cls_and_kwargs(
        args: TrainingArguments, model: Optional[PreTrainedModel] = None
    ) -> tuple[Any, Any]:
        """
        Returns the optimizer class and optimizer parameters based on the training arguments.

        Args:
            args (`transformers.training_args.TrainingArguments`):
                The training arguments for the training session.

        """

        # parse args.optim_args
        optim_args = {}
        if args.optim_args:
            for mapping in args.optim_args.replace(" ", "").split(","):
                key, value = mapping.split("=")
                optim_args[key] = value

        optimizer_kwargs = {"lr": args.learning_rate}

        adam_kwargs = {
            "betas": (args.adam_beta1, args.adam_beta2),
            "eps": args.adam_epsilon,
        }

        def setup_low_rank_optimizer(
            optimizer_name: str,
            optimizer_mapping: dict[str, Any],
            optim_kwargs: dict[str, Any],
            is_layerwise_supported: bool = True,
        ) -> tuple[Any, Any]:
            """
            Helper function to set up low-rank optimizers like GaLore and Apollo.

            Args:
                optimizer_name (str): Name of the optimizer.
                optimizer_mapping (dict): Mapping of optimizer names to their classes.
                optim_kwargs (dict): Keyword arguments for the optimizer.
                is_layerwise_supported (bool): Whether layerwise optimization is supported.

            Returns:
                tuple[Any, Any]: Optimizer class and updated optimizer kwargs.
            """
            is_layerwise = optimizer_name.lower().endswith("layerwise")
            if is_layerwise and args.parallel_mode == ParallelMode.DISTRIBUTED and is_layerwise_supported:
                raise NotImplementedError(f"Layer-wise {optimizer_name} does not support DDP at this time")

            optimizer_cls = optimizer_mapping[optimizer_name]

            if args.optim_target_modules is None:
                raise ValueError(f"You need to define `optim_target_modules` to use {optimizer_name} optimizers")

            if not isinstance(args.optim_target_modules, (list, str)):
                raise ValueError(
                    f"`optim_target_modules` must be a list of strings, a regex string, or 'all-linear'. Got: {args.optim_target_modules}"
                )

            if model is None:
                raise ValueError(f"You need to pass a model to initialize {optimizer_name} optimizer.")

            all_linear = (
                isinstance(args.optim_target_modules, str)
                and args.optim_target_modules.replace("_", "-") == "all-linear"
            )

            target_params_names = []
            for module_name, module in model.named_modules():
                target_module_exists, is_regex = check_target_module_exists(
                    args.optim_target_modules, module_name, return_is_regex=True
                )

                if not isinstance(module, nn.Linear):
                    if target_module_exists and not is_regex:
                        logger.warning(
                            f"{module_name} matched but ignored. {optimizer_name} only supports linear layers."
                        )
                    continue

                if not target_module_exists and not all_linear:
                    continue

                target_params_names.append(module_name + ".weight")

            if len(target_params_names) == 0:
                raise ValueError(f"No target modules found for {optimizer_name} ({args.optim_target_modules}).")

            target_params = [p for n, p in model.named_parameters() if n in target_params_names]
            non_target_params = [p for n, p in model.named_parameters() if n not in target_params_names]
            optim_kwargs.update(optim_args)

            param_groups = [
                {"params": non_target_params},
                {"params": target_params, **optim_kwargs},
            ]

            if is_layerwise:
                if args.gradient_accumulation_steps != 1:
                    raise ValueError(f"Layerwise {optimizer_name} does not support gradient accumulation!")

                optimizer_dict = {}
                for param in non_target_params:
                    optimizer_dict[param] = optimizer_cls([{"params": [param]}], **optimizer_kwargs)
                for param in target_params:
                    optimizer_dict[param] = optimizer_cls([{"params": [param], **optim_kwargs}], **optimizer_kwargs)

                def optimizer_hook(param):
                    if param.grad is not None:
                        optimizer_dict[param].step()
                        optimizer_dict[param].zero_grad()

                for param in model.parameters():
                    if param.requires_grad:
                        param.register_post_accumulate_grad_hook(optimizer_hook)

                optimizer_cls = LayerWiseDummyOptimizer
                optimizer_kwargs.update({"optimizer_dict": optimizer_dict})

            optimizer_kwargs.update({"params": param_groups})
            return optimizer_cls, optimizer_kwargs

        if args.optim == OptimizerNames.ADAFACTOR:
            optimizer_cls = Adafactor
            optimizer_kwargs.update({"scale_parameter": False, "relative_step": False})
        elif args.optim in [OptimizerNames.ADAMW_TORCH, OptimizerNames.ADAMW_TORCH_FUSED]:
            from torch.optim import AdamW

            optimizer_cls = AdamW
            optimizer_kwargs.update(adam_kwargs)
            if args.optim == OptimizerNames.ADAMW_TORCH_FUSED:
                optimizer_kwargs.update({"fused": True})
        elif args.optim == OptimizerNames.ADAMW_TORCH_XLA:
            try:
                from torch_xla.amp.syncfree import AdamW

                optimizer_cls = AdamW
                optimizer_kwargs.update(adam_kwargs)
            except ImportError:
                raise ValueError("Trainer failed to import syncfree AdamW from torch_xla.")
        elif args.optim == OptimizerNames.ADAMW_TORCH_NPU_FUSED:
            try:
                from torch_npu.optim import NpuFusedAdamW

                optimizer_cls = NpuFusedAdamW
                optimizer_kwargs.update(adam_kwargs)
            except ImportError:
                raise ValueError("Trainer failed to import FusedAdamW from torch_npu.")
        elif args.optim == OptimizerNames.ADAMW_APEX_FUSED:
            try:
                from apex.optimizers import FusedAdam

                optimizer_cls = FusedAdam
                optimizer_kwargs.update(adam_kwargs)
            except ImportError:
                raise ValueError("Trainer tried to instantiate apex FusedAdam but apex is not installed!")
        elif args.optim in [
            OptimizerNames.ADAMW_BNB,
            OptimizerNames.ADAMW_8BIT,
            OptimizerNames.PAGED_ADAMW,
            OptimizerNames.PAGED_ADAMW_8BIT,
            OptimizerNames.ADEMAMIX,
            OptimizerNames.ADEMAMIX_8BIT,
            OptimizerNames.PAGED_ADEMAMIX,
            OptimizerNames.PAGED_ADEMAMIX_8BIT,
            OptimizerNames.LION,
            OptimizerNames.LION_8BIT,
            OptimizerNames.PAGED_LION,
            OptimizerNames.PAGED_LION_8BIT,
            OptimizerNames.RMSPROP_BNB,
            OptimizerNames.RMSPROP_8BIT,
            OptimizerNames.RMSPROP_32BIT,
        ]:
            try:
                from bitsandbytes.optim import AdamW, Lion, RMSprop

                is_paged = False
                optim_bits = 32
                optimizer_cls = None
                additional_optim_kwargs = adam_kwargs
                if "paged" in args.optim:
                    is_paged = True
                if "8bit" in args.optim:
                    optim_bits = 8
                if "adam" in args.optim:
                    optimizer_cls = AdamW
                elif "lion" in args.optim:
                    optimizer_cls = Lion
                    additional_optim_kwargs = {"betas": (args.adam_beta1, args.adam_beta2)}
                elif "rmsprop" in args.optim:
                    optimizer_cls = RMSprop
                    # Above we pass all `adam_kwargs` to the optimizer, here
                    # we only pass `optim_args` which can be passed by the user.
                    additional_optim_kwargs = optim_args
                elif "ademamix" in args.optim:
                    if is_bitsandbytes_available() and version.parse(
                        importlib.metadata.version("bitsandbytes")
                    ) < version.parse("0.44.0"):
                        raise ValueError(
                            "The AdEMAMix optimizer is not supported by your current version of `bitsandbytes`. "
                            "Please install `bitsandbytes` >= 0.44.0."
                        )

                    from bitsandbytes.optim import AdEMAMix

                    optimizer_cls = AdEMAMix
                    additional_optim_kwargs = {
                        "betas": (
                            float(optim_args.get("beta1", args.adam_beta1)),
                            float(optim_args.get("beta2", args.adam_beta2)),
                            float(optim_args.get("beta3", 0.9999)),
                        ),
                        "alpha": float(optim_args.get("alpha", 5.0)),
                        "eps": float(optim_args.get("eps", args.adam_epsilon)),
                    }

                    if "t_alpha" in optim_args:
                        additional_optim_kwargs["t_alpha"] = int(optim_args["t_alpha"])

                    if "t_beta3" in optim_args:
                        additional_optim_kwargs["t_beta3"] = int(optim_args["t_beta3"])

                bnb_kwargs = {"optim_bits": optim_bits}
                if "rmsprop" not in args.optim:
                    bnb_kwargs["is_paged"] = is_paged

                optimizer_kwargs.update(additional_optim_kwargs)
                optimizer_kwargs.update(bnb_kwargs)
            except ImportError:
                raise ValueError("Trainer tried to instantiate bnb optimizer but `bitsandbytes` is not installed!")
            if is_bitsandbytes_available() and version.parse(
                importlib.metadata.version("bitsandbytes")
            ) < version.parse("0.41.1"):
                logger.warning(
                    "You are using 8-bit optimizers with a version of `bitsandbytes` < 0.41.1. "
                    "It is recommended to update your version as a major bug has been fixed in 8-bit optimizers."
                )
        elif args.optim == OptimizerNames.ADAMW_ANYPRECISION:
            try:
                from torchdistx.optimizers import AnyPrecisionAdamW

                optimizer_cls = AnyPrecisionAdamW
                optimizer_kwargs.update(adam_kwargs)

                # TODO Change dtypes back to M=FP32, Var = BF16, Kahan = False once they can be cast together in torchdistx.
                optimizer_kwargs.update(
                    {
                        "use_kahan_summation": strtobool(optim_args.get("use_kahan_summation", "False")),
                        "momentum_dtype": getattr(torch, optim_args.get("momentum_dtype", "float32")),
                        "variance_dtype": getattr(torch, optim_args.get("variance_dtype", "float32")),
                        "compensation_buffer_dtype": getattr(
                            torch, optim_args.get("compensation_buffer_dtype", "bfloat16")
                        ),
                    }
                )
            except ImportError:
                raise ValueError("Please install https://github.com/pytorch/torchdistx")
        elif args.optim == OptimizerNames.SGD:
            optimizer_cls = torch.optim.SGD
        elif args.optim == OptimizerNames.ADAGRAD:
            optimizer_cls = torch.optim.Adagrad
        elif args.optim == OptimizerNames.RMSPROP:
            optimizer_cls = torch.optim.RMSprop
        elif args.optim in [
            OptimizerNames.GALORE_ADAMW,
            OptimizerNames.GALORE_ADAMW_8BIT,
            OptimizerNames.GALORE_ADAFACTOR,
            OptimizerNames.GALORE_ADAMW_LAYERWISE,
            OptimizerNames.GALORE_ADAMW_8BIT_LAYERWISE,
            OptimizerNames.GALORE_ADAFACTOR_LAYERWISE,
        ]:
            if not is_galore_torch_available():
                raise ImportError(
                    "You need to install `galore_torch` in order to use GaLore optimizers"
                    " install it with `pip install git+https://github.com/jiaweizzhao/GaLore`"
                )
            from galore_torch import GaLoreAdafactor, GaLoreAdamW, GaLoreAdamW8bit

            optimizer_mapping = {
                OptimizerNames.GALORE_ADAMW: GaLoreAdamW,
                OptimizerNames.GALORE_ADAMW_8BIT: GaLoreAdamW8bit,
                OptimizerNames.GALORE_ADAFACTOR: GaLoreAdafactor,
                OptimizerNames.GALORE_ADAMW_LAYERWISE: GaLoreAdamW,
                OptimizerNames.GALORE_ADAMW_8BIT_LAYERWISE: GaLoreAdamW8bit,
                OptimizerNames.GALORE_ADAFACTOR_LAYERWISE: GaLoreAdafactor,
            }

            galore_optim_kwargs = {
                "rank": int(optim_args.pop("rank", 128)),
                "update_proj_gap": int(optim_args.pop("update_proj_gap", 200)),
                "scale": float(optim_args.pop("scale", 0.25)),
                "proj_type": optim_args.pop("proj_type", "std"),
            }

            optimizer_cls, optimizer_kwargs = setup_low_rank_optimizer(
                args.optim, optimizer_mapping, galore_optim_kwargs
            )
            if args.optim == OptimizerNames.GALORE_ADAFACTOR:
                optimizer_kwargs.update({"scale_parameter": False, "relative_step": False})
        elif args.optim in [
            OptimizerNames.APOLLO_ADAMW,
            OptimizerNames.APOLLO_ADAMW_LAYERWISE,
        ]:
            if not is_apollo_torch_available():
                raise ImportError(
                    "You need to install `apollo_torch` in order to use APOLLO optimizers"
                    " install it with `pip install git+https://github.com/zhuhanqing/APOLLO`"
                )
            from apollo_torch import APOLLOAdamW

            optimizer_mapping = {
                OptimizerNames.APOLLO_ADAMW: APOLLOAdamW,
                OptimizerNames.APOLLO_ADAMW_LAYERWISE: APOLLOAdamW,
            }

            apollo_optim_kwargs = {
                "rank": int(optim_args.pop("rank", 128)),
                "proj": optim_args.pop("proj", "random"),
                "scale_type": optim_args.pop("scale_type", "channel"),
                "update_proj_gap": int(optim_args.pop("update_proj_gap", 200)),
                "scale": float(optim_args.pop("scale", 1.0)),
                "proj_type": optim_args.pop("proj_type", "std"),
            }
            apollo_optim_kwargs.update(adam_kwargs)

            optimizer_cls, optimizer_kwargs = setup_low_rank_optimizer(
                args.optim, optimizer_mapping, apollo_optim_kwargs
            )
        elif args.optim in [OptimizerNames.LOMO, OptimizerNames.ADALOMO]:
            if not is_lomo_available():
                raise ImportError(
                    "You need to install `lomo_optim` in order to use LOMO optimizers"
                    " install it with `pip install lomo-optim`"
                )
            if not is_accelerate_available("0.30.0"):
                raise ImportError("You need to have `accelerate>=0.30.0` to be able to use LOMO optimizers")

            if model is None:
                raise ValueError("You need to pass a `model` in order to correctly initialize a LOMO optimizer.")

            from lomo_optim import AdaLomo, Lomo

            if "ada" in args.optim:
                optimizer_cls = AdaLomo
            else:
                optimizer_cls = Lomo

            optimizer_kwargs.update({"model": model})
        elif args.optim == OptimizerNames.GROKADAMW:
            if not is_grokadamw_available():
                raise ValueError("Please install grokadamw with `pip install grokadamw`")

            from grokadamw import GrokAdamW

            optimizer_cls = GrokAdamW
            optimizer_kwargs.update(
                {
                    "alpha_init": float(optim_args.get("alpha_init", 0.98)),
                    "lamb": float(optim_args.get("lamb", 2.0)),
                    "gamma": float(optim_args.get("gamma", 0.1)),
                    "grokking_signal_decay_rate": float(optim_args.get("grokking_signal_decay_rate", 0.1)),
                    "gradient_clipping": float(optim_args.get("gradient_clipping", 1.0)),
                }
            )
        elif args.optim in [
            OptimizerNames.ADAMW_TORCH_4BIT,
            OptimizerNames.ADAMW_TORCH_8BIT,
        ]:
            if not is_torchao_available() or version.parse(importlib.metadata.version("torchao")) < version.parse(
                "0.4.0"
            ):
                raise ImportError(
                    "You need to have `torchao>=0.4.0` in order to use torch 4-bit optimizers."
                    "Install it with `pip install torchao` or follow the instructions here: https://github.com/pytorch/ao"
                )
            if version.parse(importlib.metadata.version("torch")) <= version.parse("2.4"):
                raise ImportError(
                    "You need to have `torch>2.4` in order to use torch 4-bit optimizers. "
                    "Install it with `pip install --upgrade torch` it is available on pipy. Otherwise, you need to install torch nightly."
                )
            if version.parse(importlib.metadata.version("torchao")) >= version.parse("0.11.0"):
                # https://github.com/pytorch/ao/pull/2159
                from torchao.optim import AdamW4bit, AdamW8bit
            else:
                from torchao.prototype.low_bit_optim import AdamW4bit, AdamW8bit
            if args.optim == OptimizerNames.ADAMW_TORCH_4BIT:
                optimizer_cls = AdamW4bit
            elif args.optim == OptimizerNames.ADAMW_TORCH_8BIT:
                optimizer_cls = AdamW8bit
            else:
                raise ValueError("Invalid optimizer")
            optimizer_kwargs.update(adam_kwargs)
        elif args.optim in [
            OptimizerNames.SCHEDULE_FREE_RADAM,
            OptimizerNames.SCHEDULE_FREE_ADAMW,
            OptimizerNames.SCHEDULE_FREE_SGD,
        ]:
            if not is_schedulefree_available():
                raise ImportError(
                    "You need to install `schedulefree` in order to use schedulefree optimizers. "
                    "Install it with `pip install schedulefree.`"
                )
            if not is_accelerate_available("0.30.0"):
                raise ImportError("You need to have `accelerate>=0.30.0` to be able to use schedulefree optimizers")
            from schedulefree import AdamWScheduleFree, SGDScheduleFree

            additional_optim_kwargs = {}
            require_warmup = True

            if args.optim == OptimizerNames.SCHEDULE_FREE_RADAM:
                if not is_schedulefree_available("1.4.0"):
                    raise ImportError(
                        "You need to install `schedulefree>=1.4.0` in order to use RAdamScheduleFree optimizer. "
                        "Install it with `pip install schedulefree.`"
                    )
                from schedulefree import RAdamScheduleFree

                optimizer_cls = RAdamScheduleFree
                additional_optim_kwargs = adam_kwargs
                require_warmup = False
            elif args.optim == OptimizerNames.SCHEDULE_FREE_ADAMW:
                optimizer_cls = AdamWScheduleFree
                additional_optim_kwargs = adam_kwargs
            elif args.optim == OptimizerNames.SCHEDULE_FREE_SGD:
                optimizer_cls = SGDScheduleFree
            else:
                raise ValueError("Invalid schedulefree optimizer")

            additional_optim_kwargs["weight_decay"] = args.weight_decay
            if require_warmup:
                additional_optim_kwargs["warmup_steps"] = args.warmup_steps
            additional_optim_kwargs.update(
                {
                    "weight_lr_power": float(optim_args.get("weight_lr_power", 2.0)),
                    "r": float(optim_args.get("r", 0.0)),
                }
            )
            optimizer_kwargs.update(additional_optim_kwargs)
        else:
            raise ValueError(f"Trainer cannot instantiate unsupported optimizer: {args.optim}")
        return optimizer_cls, optimizer_kwargs

    def create_scheduler(self, num_training_steps: int, optimizer: torch.optim.Optimizer = None):
        """
        Setup the scheduler. The optimizer of the trainer must have been set up either before this method is called or
        passed as an argument.

        Args:
            num_training_steps (int): The number of training steps to do.
        """
        if self.lr_scheduler is None:
            self.lr_scheduler = get_scheduler(
                self.args.lr_scheduler_type,
                optimizer=self.optimizer if optimizer is None else optimizer,
                num_warmup_steps=self.args.get_warmup_steps(num_training_steps),
                num_training_steps=num_training_steps,
                scheduler_specific_kwargs=self.args.lr_scheduler_kwargs,
            )
            self._created_lr_scheduler = True
        return self.lr_scheduler

    def num_examples(self, dataloader: DataLoader) -> int:
        """
        Helper to get number of samples in a [`~torch.utils.data.DataLoader`] by accessing its dataset. When
        dataloader.dataset does not exist or has no length, estimates as best it can
        """
        try:
            dataset = dataloader.dataset
            # Special case for IterableDatasetShard, we need to dig deeper
            if isinstance(dataset, IterableDatasetShard):
                return len(dataloader.dataset.dataset)
            return len(dataloader.dataset)
        except (NameError, AttributeError, TypeError):  # no dataset or length, estimate by length of dataloader
            return len(dataloader) * self.args.per_device_train_batch_size

    @staticmethod
    def num_tokens(train_dl: DataLoader, max_steps: Optional[int] = None) -> int:
        """
        Helper to get number of tokens in a [`~torch.utils.data.DataLoader`] by enumerating dataloader.
        """
        train_tokens = 0
        try:
            for batch in train_dl:
                tokens = batch["input_ids"].numel()
                if max_steps is not None:
                    return tokens * max_steps
                train_tokens += tokens
        except KeyError:
            logger.warning("Cannot get num_tokens from dataloader")
        return train_tokens

    def _hp_search_setup(self, trial: Union["optuna.Trial", dict[str, Any]]):
        """HP search setup code"""
        self._trial = trial

        if self.hp_search_backend is None or trial is None:
            return
        if self.hp_search_backend == HPSearchBackend.OPTUNA:
            params = self.hp_space(trial)
        elif self.hp_search_backend == HPSearchBackend.RAY:
            params = trial
            params.pop("wandb", None)
        elif self.hp_search_backend == HPSearchBackend.SIGOPT:
            params = {k: int(v) if isinstance(v, str) else v for k, v in trial.assignments.items()}
        elif self.hp_search_backend == HPSearchBackend.WANDB:
            params = trial

        for key, value in params.items():
            if not hasattr(self.args, key):
                logger.warning(
                    f"Trying to set {key} in the hyperparameter search but there is no corresponding field in"
                    " `TrainingArguments`."
                )
                continue
            old_attr = getattr(self.args, key, None)
            # Casting value to the proper type
            if old_attr is not None:
                value = type(old_attr)(value)

            setattr(self.args, key, value)
        if self.hp_search_backend == HPSearchBackend.OPTUNA:
            logger.info(f"Trial: {trial.params}")
        if self.hp_search_backend == HPSearchBackend.SIGOPT:
            logger.info(f"SigOpt Assignments: {trial.assignments}")
        if self.hp_search_backend == HPSearchBackend.WANDB:
            logger.info(f"W&B Sweep parameters: {trial}")
        if self.is_deepspeed_enabled:
            if self.args.deepspeed is None:
                raise ValueError("For sweeps with deepspeed, `args.deepspeed` must be set")

            self.accelerator.free_memory()

            # Rebuild the deepspeed config to reflect the updated training parameters
            from accelerate.utils import DeepSpeedPlugin

            from transformers.integrations.deepspeed import HfTrainerDeepSpeedConfig

            self.args.hf_deepspeed_config = HfTrainerDeepSpeedConfig(self.args.deepspeed)
            self.args.hf_deepspeed_config.trainer_config_process(self.args)
            self.args.deepspeed_plugin = DeepSpeedPlugin(hf_ds_config=self.args.hf_deepspeed_config)

            # From 1.0 on, we need to fully wipe the DS plugin when doing sweeps.
            # Simply calling `_reset_state` is enough and doesn't need a version pin.
            AcceleratorState()._reset_state()

        self.create_accelerator_and_postprocess()

    def _report_to_hp_search(self, trial: Union["optuna.Trial", dict[str, Any]], step: int, metrics: dict[str, float]):
        if self.hp_search_backend is None or trial is None:
            return
        metrics = metrics.copy()
        self.objective = self.compute_objective(metrics)
        if self.hp_search_backend == HPSearchBackend.OPTUNA:
            import optuna

            if hasattr(trial, "study") and not trial.study._is_multi_objective():
                trial.report(self.objective, step)
                if trial.should_prune():
                    self.callback_handler.on_train_end(self.args, self.state, self.control)
                    raise optuna.TrialPruned()
        elif self.hp_search_backend == HPSearchBackend.RAY:
            import ray.train

            with tempfile.TemporaryDirectory() as temp_checkpoint_dir:
                checkpoint = None
                if self.control.should_save:
                    self._tune_save_checkpoint(checkpoint_dir=temp_checkpoint_dir)
                    checkpoint = ray.train.Checkpoint.from_directory(temp_checkpoint_dir)
                metrics["objective"] = self.objective
                ray.train.report(metrics, checkpoint=checkpoint)

    def _tune_save_checkpoint(self, checkpoint_dir: str):
        output_dir = os.path.join(checkpoint_dir, f"{PREFIX_CHECKPOINT_DIR}-{self.state.global_step}")
        self.save_model(output_dir, _internal_call=True)
        if self.args.should_save:
            # Update the `TrainerControl` state to where we are currently
            self.state.stateful_callbacks["TrainerControl"] = self.control.state()
            self.state.save_to_json(os.path.join(output_dir, TRAINER_STATE_NAME))
            torch.save(self.optimizer.state_dict(), os.path.join(output_dir, OPTIMIZER_NAME))
            torch.save(self.lr_scheduler.state_dict(), os.path.join(output_dir, SCHEDULER_NAME))

    def call_model_init(self, trial=None):
        model_init_argcount = number_of_arguments(self.model_init)
        if model_init_argcount == 0:
            model = self.model_init()
        elif model_init_argcount == 1:
            model = self.model_init(trial)
        else:
            raise RuntimeError("model_init should have 0 or 1 argument.")

        if model is None:
            raise RuntimeError("model_init should not return None.")

        return model

    def torch_jit_model_eval(self, model, dataloader, training=False):
        if not training:
            if dataloader is None:
                logger.warning("failed to use PyTorch jit mode due to current dataloader is none.")
                return model
            example_batch = next(iter(dataloader))
            example_batch = self._prepare_inputs(example_batch)
            try:
                jit_model = copy.copy(model)
                jit_model.eval()
                original_forward = jit_model.__dict__.pop("_original_forward", None)
                # remove mixed precision hooks from the model
                if original_forward:
                    jit_model.forward = original_forward
                autocast_handler = AutocastKwargs(cache_enabled=False)
                with self.accelerator.autocast(autocast_handler=autocast_handler), torch.no_grad():
                    if isinstance(example_batch, dict):
                        jit_model = torch.jit.trace(jit_model, example_kwarg_inputs=example_batch, strict=False)
                    else:
                        jit_model = torch.jit.trace(
                            jit_model,
                            example_kwarg_inputs={key: example_batch[key] for key in example_batch},
                            strict=False,
                        )
                jit_model = torch.jit.freeze(jit_model)
                with torch.no_grad():
                    jit_model(**example_batch)
                    jit_model(**example_batch)
                model = jit_model
                self.use_cpu_amp = False
            except (RuntimeError, TypeError, ValueError, NameError, IndexError) as e:
                logger.warning(f"failed to use PyTorch jit mode due to: {e}.")

        return model

    def compare_trainer_and_checkpoint_args(self, training_args, trainer_state):
        attributes_map = {
            "logging_steps": "logging_steps",
            "eval_steps": "eval_steps",
            "save_steps": "save_steps",
        }

        has_warning = False
        warning_str = "Warning: The following arguments do not match the ones in the `trainer_state.json` within the checkpoint directory: "
        for arg_attr, state_attr in attributes_map.items():
            arg_value = getattr(training_args, arg_attr, None)
            state_value = getattr(trainer_state, state_attr, None)

            if arg_value is not None and state_value is not None and arg_value != state_value:
                warning_str += f"\n\t{arg_attr}: {arg_value} (from args) != {state_value} (from trainer_state.json)"
                has_warning = True

        # train bs is special as we need to account for multi-GPU
        train_bs_args = training_args.per_device_train_batch_size
        train_bs_state = trainer_state.train_batch_size // max(1, training_args.n_gpu)

        if train_bs_args != train_bs_state:
            warning_str += f"\n\tper_device_train_batch_size: {train_bs_args} (from args) != {train_bs_state} (from trainer_state.json)"
            has_warning = True

        if has_warning:
            logger.warning_once(warning_str)

    def _wrap_model(self, model, training=True, dataloader=None):
        if is_sagemaker_mp_enabled():
            # Wrapping the base model twice in a DistributedModel will raise an error.
            if isinstance(self.model_wrapped, smp.model.DistributedModel):
                return self.model_wrapped
            return smp.DistributedModel(model, backward_passes_per_step=self.args.gradient_accumulation_steps)

        # train/eval could be run multiple-times - if already wrapped, don't re-wrap it again
        if self.accelerator.unwrap_model(model, keep_torch_compile=False) is not model:
            return model

        # Mixed precision training with apex
        if self.use_apex and training:
            from apex import amp

            model, self.optimizer = amp.initialize(model, self.optimizer, opt_level=self.args.fp16_opt_level)

        # Multi-gpu training (should be after apex fp16 initialization) / 8bit models does not support DDP
        if self.args.n_gpu > 1 and not getattr(model, "is_loaded_in_8bit", False):
            model = nn.DataParallel(model)

        if self.args.jit_mode_eval:
            start_time = time.time()
            model = self.torch_jit_model_eval(model, dataloader, training)
            self.jit_compilation_time = round(time.time() - start_time, 4)

        # Note: in torch.distributed mode, there's no point in wrapping the model
        # inside a DistributedDataParallel as we'll be under `no_grad` anyways.
        if not training:
            return model

        # Distributed training (should be after apex fp16 initialization)
        # Distributed training using PyTorch FSDP
        if self.is_fsdp_xla_enabled:
            try:
                from torch_xla.distributed.fsdp import XlaFullyShardedDataParallel as FSDP
                from torch_xla.distributed.fsdp import checkpoint_module
                from torch_xla.distributed.fsdp.wrap import (
                    size_based_auto_wrap_policy,
                    transformer_auto_wrap_policy,
                )

                if self.is_fsdp_xla_v2_enabled:
                    from torch_xla.experimental.spmd_fully_sharded_data_parallel import (
                        SpmdFullyShardedDataParallel as FSDPv2,
                    )
            except ImportError:
                raise ImportError("Missing XLA FSDP related module; please make sure to use torch-xla >= 2.0.")
            auto_wrap_policy = None
            auto_wrapper_callable = None
            default_transformer_cls_names_to_wrap = getattr(model, "_no_split_modules", None)
            fsdp_transformer_layer_cls_to_wrap = self.args.fsdp_config.get(
                "transformer_layer_cls_to_wrap", default_transformer_cls_names_to_wrap
            )

            if self.args.fsdp_config["min_num_params"] > 0:
                auto_wrap_policy = functools.partial(
                    size_based_auto_wrap_policy, min_num_params=self.args.fsdp_config["min_num_params"]
                )
            elif fsdp_transformer_layer_cls_to_wrap is not None:
                transformer_cls_to_wrap = set()
                for layer_class in fsdp_transformer_layer_cls_to_wrap:
                    transformer_cls = get_module_class_from_name(model, layer_class)
                    if transformer_cls is None:
                        raise Exception("Could not find the transformer layer class to wrap in the model.")
                    else:
                        transformer_cls_to_wrap.add(transformer_cls)

                auto_wrap_policy = functools.partial(
                    transformer_auto_wrap_policy,
                    # Transformer layer class to wrap
                    transformer_layer_cls=transformer_cls_to_wrap,
                )
            fsdp_kwargs = self.args.xla_fsdp_config
            if self.args.fsdp_config["xla_fsdp_grad_ckpt"]:
                if model.config.use_cache:
                    logger.warning_once(
                        "`use_cache=True` is incompatible with gradient checkpointing. Setting `use_cache=False`."
                    )
                    model.config.use_cache = False

                # Apply gradient checkpointing to auto-wrapped sub-modules if specified
                def auto_wrapper_callable(m, *args, **kwargs):
                    target_cls = FSDP if not self.is_fsdp_xla_v2_enabled else FSDPv2
                    return target_cls(checkpoint_module(m), *args, **kwargs)

            # Wrap the base model with an outer FSDP wrapper
            if self.is_fsdp_xla_v2_enabled:

                def shard_output(output, mesh):
                    from .modeling_outputs import CausalLMOutputWithPast

                    real_output = None
                    if isinstance(output, torch.Tensor):
                        real_output = output
                    elif isinstance(output, tuple):
                        real_output = output[0]
                    elif isinstance(output, CausalLMOutputWithPast):
                        real_output = output.logits

                    if real_output is None:
                        raise ValueError("Something went wrong, the output of the model shouldn't be `None`")
                    xs.mark_sharding(real_output, mesh, ("fsdp", None, None))

                self.model = model = FSDPv2(
                    model,
                    shard_output=shard_output,
                    auto_wrap_policy=auto_wrap_policy,
                    auto_wrapper_callable=auto_wrapper_callable,
                )
            else:
                self.model = model = FSDP(
                    model,
                    auto_wrap_policy=auto_wrap_policy,
                    auto_wrapper_callable=auto_wrapper_callable,
                    **fsdp_kwargs,
                )

            # Patch `xm.optimizer_step` should not reduce gradients in this case,
            # as FSDP does not need gradient reduction over sharded parameters.
            def patched_optimizer_step(optimizer, barrier=False, optimizer_args={}):
                loss = optimizer.step(**optimizer_args)
                if barrier:
                    xm.mark_step()
                return loss

            xm.optimizer_step = patched_optimizer_step
        elif is_sagemaker_dp_enabled():
            model = nn.parallel.DistributedDataParallel(
                model, device_ids=[int(os.getenv("SMDATAPARALLEL_LOCAL_RANK"))]
            )
        elif self.args.parallel_mode == ParallelMode.DISTRIBUTED:
            if is_torch_neuroncore_available():
                return model
            kwargs = {}
            if self.args.ddp_find_unused_parameters is not None:
                kwargs["find_unused_parameters"] = self.args.ddp_find_unused_parameters
            elif isinstance(model, PreTrainedModel):
                # find_unused_parameters breaks checkpointing as per
                # https://github.com/huggingface/transformers/pull/4659#issuecomment-643356021
                kwargs["find_unused_parameters"] = not model.is_gradient_checkpointing
            else:
                kwargs["find_unused_parameters"] = True

            if self.args.ddp_bucket_cap_mb is not None:
                kwargs["bucket_cap_mb"] = self.args.ddp_bucket_cap_mb

            if self.args.ddp_broadcast_buffers is not None:
                kwargs["broadcast_buffers"] = self.args.ddp_broadcast_buffers

            self.accelerator.ddp_handler = DistributedDataParallelKwargs(**kwargs)

        return model

    def train(
        self,
        resume_from_checkpoint: Optional[Union[str, bool]] = None,
        trial: Union["optuna.Trial", dict[str, Any], None] = None,
        ignore_keys_for_eval: Optional[list[str]] = None,
        **kwargs,
    ):
        """
        Main training entry point.

        Args:
            resume_from_checkpoint (`str` or `bool`, *optional*):
                If a `str`, local path to a saved checkpoint as saved by a previous instance of [`Trainer`]. If a
                `bool` and equals `True`, load the last checkpoint in *args.output_dir* as saved by a previous instance
                of [`Trainer`]. If present, training will resume from the model/optimizer/scheduler states loaded here.
            trial (`optuna.Trial` or `dict[str, Any]`, *optional*):
                The trial run or the hyperparameter dictionary for hyperparameter search.
            ignore_keys_for_eval (`list[str]`, *optional*)
                A list of keys in the output of your model (if it is a dictionary) that should be ignored when
                gathering predictions for evaluation during the training.
            kwargs (`dict[str, Any]`, *optional*):
                Additional keyword arguments used to hide deprecated arguments
        """
        if resume_from_checkpoint is False:
            resume_from_checkpoint = None

        # memory metrics - must set up as early as possible
        self._memory_tracker.start()

        args = self.args

        self.is_in_train = True

        # Attach NEFTune hooks if necessary
        if self.neftune_noise_alpha is not None:
            self.model = self._activate_neftune(self.model)

        # do_train is not a reliable argument, as it might not be set and .train() still called, so
        # the following is a workaround:
        if (
            (args.fp16_full_eval or args.bf16_full_eval)
            and not args.do_train
            and not self.is_model_parallel
            and self.model_init is None
        ):
            self._move_model_to_device(self.model, args.device)

        if "model_path" in kwargs:
            resume_from_checkpoint = kwargs.pop("model_path")
            warnings.warn(
                "`model_path` is deprecated and will be removed in a future version. Use `resume_from_checkpoint` "
                "instead.",
                FutureWarning,
            )
        if len(kwargs) > 0:
            raise TypeError(f"train() got unexpected keyword arguments: {', '.join(list(kwargs.keys()))}.")
        # This might change the seed so needs to run first.
        self._hp_search_setup(trial)
        self._train_batch_size = self.args.train_batch_size

        # Model re-init
        model_reloaded = False
        if self.model_init is not None:
            # Seed must be set before instantiating the model when using model_init.
            enable_full_determinism(self.args.seed) if self.args.full_determinism else set_seed(self.args.seed)
            self.model = self.call_model_init(trial)
            model_reloaded = True
            # Reinitializes optimizer and scheduler
            self.optimizer, self.lr_scheduler = None, None

        # Load potential model checkpoint
        if isinstance(resume_from_checkpoint, bool) and resume_from_checkpoint:
            resume_from_checkpoint = get_last_checkpoint(args.output_dir)
            if resume_from_checkpoint is None:
                raise ValueError(f"No valid checkpoint found in output directory ({args.output_dir})")

        if resume_from_checkpoint is not None:
            if not is_sagemaker_mp_enabled() and not self.is_deepspeed_enabled and not self.is_fsdp_enabled:
                self._load_from_checkpoint(resume_from_checkpoint)
            # In case of repeating the find_executable_batch_size, set `self._train_batch_size` properly
            state = TrainerState.load_from_json(os.path.join(resume_from_checkpoint, TRAINER_STATE_NAME))
            if state.train_batch_size is not None:
                self._train_batch_size = state.train_batch_size

        # If model was re-initialized, put it on the right device and update self.model_wrapped
        if model_reloaded:
            if self.place_model_on_device:
                self._move_model_to_device(self.model, args.device)
            self.model_wrapped = self.model

        inner_training_loop = find_executable_batch_size(
            self._inner_training_loop, self._train_batch_size, args.auto_find_batch_size
        )
        if args.push_to_hub:
            try:
                # Disable progress bars when uploading models during checkpoints to avoid polluting stdout
                hf_hub_utils.disable_progress_bars()
                return inner_training_loop(
                    args=args,
                    resume_from_checkpoint=resume_from_checkpoint,
                    trial=trial,
                    ignore_keys_for_eval=ignore_keys_for_eval,
                )
            finally:
                hf_hub_utils.enable_progress_bars()
        else:
            return inner_training_loop(
                args=args,
                resume_from_checkpoint=resume_from_checkpoint,
                trial=trial,
                ignore_keys_for_eval=ignore_keys_for_eval,
            )

    def get_tp_size(self) -> int:
        """Get the tensor parallel size from either the model or DeepSpeed config."""

        # 1. Check model.tp_size first
        if (model_tp := getattr(self.model, "_tp_size", None)) is not None:
            return model_tp

        # 2. Fall back to DeepSpeed config if enabled
        if self.is_deepspeed_enabled and (deepspeed_config := getattr(self.args, "hf_deepspeed_config", None)):
            return deepspeed_config.config.get("tensor_parallel", {}).get("autotp_size", 1)

        # 3. Default fallback
        return 1

    def get_total_train_batch_size(self, args) -> int:
        """Calculates total batch size (micro_batch * grad_accum * dp_world_size).

        Note: Only considers DP and TP (dp_world_size = world_size // tp_size)."""
        dp_world_size = args.world_size // self.get_tp_size()
        return self._train_batch_size * args.gradient_accumulation_steps * dp_world_size

    def _inner_training_loop(
        self, batch_size=None, args=None, resume_from_checkpoint=None, trial=None, ignore_keys_for_eval=None
    ):
        self.accelerator.free_memory()
        self._train_batch_size = batch_size
        if self.args.auto_find_batch_size:
            if self.state.train_batch_size != self._train_batch_size:
                from accelerate.utils import release_memory

                (self.model_wrapped,) = release_memory(self.model_wrapped)
                self.model_wrapped = self.model

                # Check for DeepSpeed *after* the initial pass and modify the config
                if self.is_deepspeed_enabled:
                    # Temporarily unset `self.args.train_batch_size`
                    original_bs = self.args.per_device_train_batch_size
                    self.args.per_device_train_batch_size = self._train_batch_size // max(1, self.args.n_gpu)
                    self.propagate_args_to_deepspeed(True)
                    self.args.per_device_train_batch_size = original_bs
            self.state.train_batch_size = self._train_batch_size
        logger.debug(f"Currently training with a batch size of: {self._train_batch_size}")
        # Data loader and number of training steps
        train_dataloader = self.get_train_dataloader()
        if self.is_fsdp_xla_v2_enabled:
            train_dataloader = tpu_spmd_dataloader(train_dataloader)

        # Setting up training control variables:
        # number of training epochs: num_train_epochs
        # number of training steps per epoch: num_update_steps_per_epoch
        # total number of training steps to execute: max_steps
        total_train_batch_size = self.get_total_train_batch_size(args)

        (
            num_train_epochs,
            num_update_steps_per_epoch,
            num_examples,
            num_train_samples,
            epoch_based,
            len_dataloader,
            max_steps,
        ) = self.set_initial_training_values(args, train_dataloader, total_train_batch_size)

        num_train_tokens = None
        if self.args.include_tokens_per_second:
            num_train_tokens = self.num_tokens(train_dataloader, None if epoch_based else max_steps)
            # If going by epochs, multiply tokens linearly
            if len_dataloader is not None and epoch_based:
                num_train_tokens *= args.num_train_epochs
            # Otherwise since its steps, we just multiply by grad accum
            else:
                num_train_tokens *= args.gradient_accumulation_steps

        if DebugOption.UNDERFLOW_OVERFLOW in self.args.debug:
            if self.args.n_gpu > 1:
                # nn.DataParallel(model) replicates the model, creating new variables and module
                # references registered here no longer work on other gpus, breaking the module
                raise ValueError(
                    "Currently --debug underflow_overflow is not supported under DP. Please use DDP"
                    " (torchrun or torch.distributed.launch (deprecated))."
                )
            else:
                debug_overflow = DebugUnderflowOverflow(self.model)  # noqa

        delay_optimizer_creation = (
            is_sagemaker_mp_enabled() or self.is_fsdp_xla_enabled or self.is_fsdp_enabled or self.is_tp_enabled
        )

        # Can't delay optimizer creation when using FSDP2: https://github.com/huggingface/accelerate/blob/3f636d626063ffcf9a337c7d3624d61b7d187d59/src/accelerate/accelerator.py#L1404
        is_fsdp2 = self.is_fsdp_enabled and (getattr(self.accelerator.state.fsdp_plugin, "fsdp_version", 1) == 2)
        if is_fsdp2:
            delay_optimizer_creation = False

        # We need to reset the scheduler, as its parameters may be different on subsequent calls
        if self._created_lr_scheduler:
            self.lr_scheduler = None
            self._created_lr_scheduler = False

        if self.is_deepspeed_enabled:
            self.optimizer, self.lr_scheduler = deepspeed_init(self, num_training_steps=max_steps)

        if not delay_optimizer_creation:
            self.create_optimizer_and_scheduler(num_training_steps=max_steps)

        self.state = TrainerState(
            stateful_callbacks=[
                cb for cb in self.callback_handler.callbacks + [self.control] if isinstance(cb, ExportableState)
            ]
        )
        self.state.is_hyper_param_search = trial is not None
        self.state.train_batch_size = self._train_batch_size

        # Compute absolute values for logging, eval, and save if given as ratio
        self.state.compute_steps(args, max_steps)

        # Activate gradient checkpointing if needed
        if args.gradient_checkpointing:
            self.model.gradient_checkpointing_enable(gradient_checkpointing_kwargs=args.gradient_checkpointing_kwargs)

        model = self._wrap_model(self.model_wrapped)

        # as the model is wrapped, don't use `accelerator.prepare`
        # this is for unhandled cases such as
        # FSDP-XLA, SageMaker MP/DP, DataParallel, IPEX
        use_accelerator_prepare = True if model is self.model else False

        if use_accelerator_prepare and self.is_fsdp_enabled:
            # In case of auto_find_batch_size=True
            # Remove FSDP wrapping from sub-models.
            self.model = unwrap_model(self.model, recursive=True)

        if delay_optimizer_creation:
            if use_accelerator_prepare:
                # configure fsdp plugin for qlora if any
                self._fsdp_qlora_plugin_updates()
                if self.accelerator.mixed_precision != "fp8":
                    self.model = self.accelerator.prepare(self.model)
            self.create_optimizer_and_scheduler(num_training_steps=max_steps)

        # prepare using `accelerator` prepare
        if use_accelerator_prepare:
            self.model.train()
            if hasattr(self.lr_scheduler, "step"):
                if self.use_apex:
                    model = self.accelerator.prepare(self.model)
                else:
<<<<<<< HEAD
                    if self.is_tp_enabled:
                        self.optimizer = self.accelerator.prepare(self.optimizer)
=======
                    if delay_optimizer_creation:
                        model = self.accelerator.prepare(self.model)
>>>>>>> a325409a
                    else:
                        model, self.optimizer = self.accelerator.prepare(self.model, self.optimizer)
            else:
                # to handle cases wherein we pass "DummyScheduler" such as when it is specified in DeepSpeed config.
                model, self.optimizer, self.lr_scheduler = self.accelerator.prepare(
                    self.model, self.optimizer, self.lr_scheduler
                )
        elif self.args.optim in [OptimizerNames.LOMO, OptimizerNames.ADALOMO]:
            # In this case we are in DDP + LOMO, which should be supported
            self.optimizer = self.accelerator.prepare(self.optimizer)

        if self.is_fsdp_enabled:
            self.model = self.model_wrapped = model

        # for the rest of this function `model` is the outside model, whether it was wrapped or not
        if model is not self.model:
            self.model_wrapped = model

        # backward compatibility
        if self.is_deepspeed_enabled:
            self.deepspeed = self.model_wrapped

        # ckpt loading
        if resume_from_checkpoint is not None:
            if self.is_deepspeed_enabled:
                deepspeed_load_checkpoint(
                    self.model_wrapped, resume_from_checkpoint, load_module_strict=not _is_peft_model(self.model)
                )
            elif is_sagemaker_mp_enabled() or self.is_fsdp_enabled:
                self._load_from_checkpoint(resume_from_checkpoint, self.model_wrapped)

        # Check if saved optimizer or scheduler states exist
        self._load_optimizer_and_scheduler(resume_from_checkpoint)
        self._load_scaler(resume_from_checkpoint)

        # important: at this point:
        # self.model         is the Transformers Model
        # self.model_wrapped is DDP(Transformers Model), Deepspeed(Transformers Model),
        # FSDP(Transformers Model), Dynamo Optimized Module(Transformers Model) etc.

        # Train!
        logger.info("***** Running training *****")
        logger.info(f"  Num examples = {num_examples:,}")
        logger.info(f"  Num Epochs = {num_train_epochs:,}")
        logger.info(f"  Instantaneous batch size per device = {self.args.per_device_train_batch_size:,}")
        if self.args.per_device_train_batch_size != self._train_batch_size:
            logger.info(f"  Training with DataParallel so batch size has been adjusted to: {self._train_batch_size:,}")
        logger.info(f"  Total train batch size (w. parallel, distributed & accumulation) = {total_train_batch_size:,}")
        logger.info(f"  Gradient Accumulation steps = {args.gradient_accumulation_steps}")
        logger.info(f"  Total optimization steps = {max_steps:,}")
        logger.info(f"  Number of trainable parameters = {get_model_param_count(model, trainable_only=True):,}")

        self.state.epoch = 0
        start_time = time.time()
        epochs_trained = 0
        steps_trained_in_current_epoch = 0
        steps_trained_progress_bar = None

        # Check if continuing training from a checkpoint
        if resume_from_checkpoint is not None and os.path.isfile(
            os.path.join(resume_from_checkpoint, TRAINER_STATE_NAME)
        ):
            self.state = TrainerState.load_from_json(os.path.join(resume_from_checkpoint, TRAINER_STATE_NAME))
            self.compare_trainer_and_checkpoint_args(self.args, self.state)
            self._load_callback_state()
            epochs_trained = int(self.state.global_step // num_update_steps_per_epoch)
            if not args.ignore_data_skip:
                steps_trained_in_current_epoch = self.state.global_step % (num_update_steps_per_epoch)
                steps_trained_in_current_epoch *= args.gradient_accumulation_steps
            else:
                steps_trained_in_current_epoch = 0

            logger.info("  Continuing training from checkpoint, will skip to saved global_step")
            logger.info(f"  Continuing training from epoch {epochs_trained}")
            logger.info(f"  Continuing training from global step {self.state.global_step}")
            if not args.ignore_data_skip:
                logger.info(
                    f"  Will skip the first {epochs_trained} epochs then the first"
                    f" {steps_trained_in_current_epoch} batches in the first epoch."
                )

        # Update the references
        for attr in ("model", "optimizer", "lr_scheduler"):
            setattr(self.callback_handler, attr, getattr(self, attr))
        self.callback_handler.train_dataloader = train_dataloader

        self.state.init_training_references(self, max_steps, num_train_epochs, trial)

        # tr_loss is a tensor to avoid synchronization of TPUs through .item()
        tr_loss = torch.tensor(0.0, device=args.device)
        # _total_loss_scalar is updated everytime .item() has to be called on tr_loss and stores the sum of all losses
        self._total_loss_scalar = 0.0
        self._globalstep_last_logged = self.state.global_step
        model.zero_grad()
        grad_norm: Optional[float] = None
        learning_rate = None
        self.control = self.callback_handler.on_train_begin(args, self.state, self.control)

        if args.eval_on_start:
            self._evaluate(trial, ignore_keys_for_eval, skip_scheduler=True)

        for epoch in range(epochs_trained, num_train_epochs):
            epoch_dataloader = train_dataloader
            if hasattr(epoch_dataloader, "set_epoch"):
                epoch_dataloader.set_epoch(epoch)

            # Reset the past mems state at the beginning of each epoch if necessary.
            if args.past_index >= 0:
                self._past = None

            steps_in_epoch = (
                len(epoch_dataloader)
                if len_dataloader is not None
                else args.max_steps * args.gradient_accumulation_steps
            )
            self.control = self.callback_handler.on_epoch_begin(args, self.state, self.control)

            if epoch == epochs_trained and resume_from_checkpoint is not None and steps_trained_in_current_epoch == 0:
                self._load_rng_state(resume_from_checkpoint)

            rng_to_sync = False
            steps_skipped = 0
            if steps_trained_in_current_epoch > 0:
                epoch_dataloader = skip_first_batches(epoch_dataloader, steps_trained_in_current_epoch)
                steps_skipped = steps_trained_in_current_epoch
                steps_trained_in_current_epoch = 0
                rng_to_sync = True

            step = -1
            epoch_iterator = iter(epoch_dataloader)
            # We chunkify the epoch iterator into gradient accumulation steps `n` batches
            remainder = steps_in_epoch % args.gradient_accumulation_steps
            if remainder == 0:
                remainder = args.gradient_accumulation_steps
            update_step = -1
            total_updates = steps_in_epoch // args.gradient_accumulation_steps + int(
                remainder < args.gradient_accumulation_steps
            )
            for _ in range(total_updates):
                update_step += 1
                num_batches = args.gradient_accumulation_steps if update_step != (total_updates - 1) else remainder
                batch_samples, num_items_in_batch = self.get_batch_samples(epoch_iterator, num_batches, args.device)
                for i, inputs in enumerate(batch_samples):
                    step += 1
                    do_sync_step = (step + 1) % args.gradient_accumulation_steps == 0 or (step + 1) == steps_in_epoch
                    # Since we perform prefetching, we need to manually set sync_gradients
                    self.accelerator.gradient_state._set_sync_gradients(do_sync_step)

                    if self.args.include_num_input_tokens_seen:
                        main_input_name = getattr(self.model, "main_input_name", "input_ids")
                        if main_input_name not in inputs:
                            logger.warning(
                                "Tried to track the number of tokens seen, however the current model is "
                                "not configured properly to know what item is the input. To fix this, add "
                                "a `main_input_name` attribute to the model class you are using."
                            )
                        else:
                            input_tokens = inputs[main_input_name].numel()
                            input_tokens = torch.tensor(input_tokens, device=self.args.device, dtype=torch.int64)
                            self.state.num_input_tokens_seen += self.accelerator.gather(input_tokens).sum().item()
                    if rng_to_sync:
                        self._load_rng_state(resume_from_checkpoint)
                        rng_to_sync = False

                    # Skip past any already trained steps if resuming training
                    if steps_trained_in_current_epoch > 0:
                        steps_trained_in_current_epoch -= 1
                        if steps_trained_progress_bar is not None:
                            steps_trained_progress_bar.update(1)
                        if steps_trained_in_current_epoch == 0:
                            self._load_rng_state(resume_from_checkpoint)
                        continue
                    elif steps_trained_progress_bar is not None:
                        steps_trained_progress_bar.close()
                        steps_trained_progress_bar = None

                    if step % args.gradient_accumulation_steps == 0:
                        self.control = self.callback_handler.on_step_begin(args, self.state, self.control)

                    # We explicitly want to avoid relying on `accelerator.accumulate` for generation training
                    context = (
                        functools.partial(self.accelerator.no_sync, model=model)
                        if i != len(batch_samples) - 1
                        and self.accelerator.distributed_type != DistributedType.DEEPSPEED
                        else contextlib.nullcontext
                    )
                    with context():
                        tr_loss_step = self.training_step(model, inputs, num_items_in_batch)

                    if (
                        args.logging_nan_inf_filter
                        and not is_torch_xla_available()
                        and (torch.isnan(tr_loss_step) or torch.isinf(tr_loss_step))
                    ):
                        # if loss is nan or inf simply add the average of previous logged losses
                        tr_loss = tr_loss + tr_loss / (1 + self.state.global_step - self._globalstep_last_logged)
                    else:
                        if tr_loss.device != tr_loss_step.device:
                            raise ValueError(
                                f"Calculated loss must be on the original device: {tr_loss.device} but device in use is {tr_loss_step.device}"
                            )
                        tr_loss = tr_loss + tr_loss_step

                    self.current_flos += float(self.floating_point_ops(inputs))

                    if do_sync_step:
                        # Since we perform prefetching, we need to manually set sync_gradients to True
                        self.accelerator.gradient_state._set_sync_gradients(True)

                        # Gradient clipping
                        if args.max_grad_norm is not None and args.max_grad_norm > 0:
                            if is_sagemaker_mp_enabled() and args.fp16:
                                _grad_norm = self.optimizer.clip_master_grads(args.max_grad_norm)
                            elif self.use_apex:
                                from apex import amp

                                # Revert to normal clipping otherwise, handling Apex or full precision
                                _grad_norm = nn.utils.clip_grad_norm_(
                                    amp.master_params(self.optimizer),
                                    args.max_grad_norm,
                                )
                            else:
                                grad_norm_context = contextlib.nullcontext
                                if self.is_tp_enabled:
                                    from torch.distributed._tensor.experimental import implicit_replication

                                    grad_norm_context = implicit_replication
                                with grad_norm_context():
                                    _grad_norm = self.accelerator.clip_grad_norm_(
                                        model.parameters(),
                                        args.max_grad_norm,
                                    )

                            if (
                                is_accelerate_available()
                                and self.accelerator.distributed_type == DistributedType.DEEPSPEED
                            ):
                                grad_norm = model.get_global_grad_norm()
                                # In some cases the grad norm may not return a float
                                if hasattr(grad_norm, "item"):
                                    grad_norm = grad_norm.item()
                            else:
                                grad_norm = _grad_norm

                        self.control = self.callback_handler.on_pre_optimizer_step(args, self.state, self.control)

                        context = contextlib.nullcontext
                        if self.is_tp_enabled:
                            from torch.distributed._tensor.experimental import implicit_replication
                            context = implicit_replication
                        with context():
                            self.optimizer.step()

                        self.control = self.callback_handler.on_optimizer_step(args, self.state, self.control)

                        # get leaning rate before update
                        learning_rate = self._get_learning_rate()

                        if not self.accelerator.optimizer_step_was_skipped:
                            # Delay optimizer scheduling until metrics are generated
                            if not isinstance(self.lr_scheduler, torch.optim.lr_scheduler.ReduceLROnPlateau):
                                self.lr_scheduler.step()

                        model.zero_grad()
                        self.state.global_step += 1
                        self.state.epoch = epoch + (step + 1 + steps_skipped) / steps_in_epoch
                        self.control = self.callback_handler.on_step_end(args, self.state, self.control)
                        self._maybe_log_save_evaluate(
                            tr_loss,
                            grad_norm,
                            model,
                            trial,
                            epoch,
                            ignore_keys_for_eval,
                            start_time,
                            learning_rate=learning_rate,
                        )
                    else:
                        self.control = self.callback_handler.on_substep_end(args, self.state, self.control)

                    # PyTorch/XLA relies on the data loader to insert the mark_step for
                    # each step. Since we are breaking the loop early, we need to manually
                    # insert the mark_step here.
                    if self.control.should_epoch_stop or self.control.should_training_stop:
                        if is_torch_xla_available():
                            xm.mark_step()
                        break
                # We also need to break out of the nested loop
                if self.control.should_epoch_stop or self.control.should_training_stop:
                    if is_torch_xla_available():
                        xm.mark_step()
                    break
            if step < 0:
                logger.warning(
                    "There seems not to be a single sample in your epoch_iterator, stopping training at step"
                    f" {self.state.global_step}! This is expected if you're using an IterableDataset and set"
                    f" num_steps ({max_steps}) higher than the number of available samples."
                )
                self.control.should_training_stop = True

            self.control = self.callback_handler.on_epoch_end(args, self.state, self.control)
            self._maybe_log_save_evaluate(
                tr_loss, grad_norm, model, trial, epoch, ignore_keys_for_eval, start_time, learning_rate=learning_rate
            )

            if DebugOption.TPU_METRICS_DEBUG in self.args.debug:
                if is_torch_xla_available():
                    # tpu-comment: Logging debug metrics for PyTorch/XLA (compile, execute times, ops, etc.)
                    xm.master_print(met.metrics_report())
                else:
                    logger.warning(
                        "You enabled PyTorch/XLA debug metrics but you don't have a TPU "
                        "configured. Check your training configuration if this is unexpected."
                    )
            if self.control.should_training_stop:
                break

        if args.past_index and hasattr(self, "_past"):
            # Clean the state at the end of training
            delattr(self, "_past")

        logger.info("\n\nTraining completed. Do not forget to share your model on huggingface.co/models =)\n\n")
        if args.load_best_model_at_end and self.state.best_model_checkpoint is not None:
            # Wait for everyone to get here so we are sure the model has been saved by process 0.
            if is_torch_xla_available():
                xm.rendezvous("load_best_model_at_end")
            elif args.parallel_mode == ParallelMode.DISTRIBUTED:
                dist.barrier()
            elif is_sagemaker_mp_enabled():
                smp.barrier()

            self._load_best_model()

        # add remaining tr_loss
        self._total_loss_scalar += tr_loss.item()
        effective_global_step = max(self.state.global_step, 0.001)  # Avoid ZeroDivisionError
        train_loss = self._total_loss_scalar / effective_global_step

        metrics = speed_metrics(
            "train",
            start_time,
            num_samples=num_train_samples,
            num_steps=self.state.max_steps,
            num_tokens=num_train_tokens,
        )
        self.store_flos()
        metrics["total_flos"] = self.state.total_flos
        metrics["train_loss"] = train_loss

        self.is_in_train = False

        self._memory_tracker.stop_and_update_metrics(metrics)

        self.log(metrics)

        run_dir = self._get_output_dir(trial)
        checkpoints_sorted = self._sorted_checkpoints(use_mtime=False, output_dir=run_dir)

        # Delete the last checkpoint when save_total_limit=1 if it's different from the best checkpoint and process allowed to save.
        if self.args.should_save and self.state.best_model_checkpoint is not None and self.args.save_total_limit == 1:
            for checkpoint in checkpoints_sorted:
                if not os.path.samefile(checkpoint, self.state.best_model_checkpoint):
                    logger.info(f"Deleting older checkpoint [{checkpoint}] due to args.save_total_limit")
                    shutil.rmtree(checkpoint, ignore_errors=True)

        self.control = self.callback_handler.on_train_end(args, self.state, self.control)

        # Wait for the checkpoint to be uploaded.
        self._finish_current_push()

        # After training we make sure to retrieve back the original forward pass method
        # for the embedding layer by removing the forward post hook.
        if self.neftune_noise_alpha is not None:
            self._deactivate_neftune(self.model)

        return TrainOutput(self.state.global_step, train_loss, metrics)

    def _get_output_dir(self, trial):
        if self.hp_search_backend is not None and trial is not None:
            if self.hp_search_backend == HPSearchBackend.OPTUNA:
                run_id = trial.number
            elif self.hp_search_backend == HPSearchBackend.RAY:
                import ray.train

                run_id = ray.train.get_context().get_trial_id()
            elif self.hp_search_backend == HPSearchBackend.SIGOPT:
                run_id = trial.id
            elif self.hp_search_backend == HPSearchBackend.WANDB:
                import wandb

                run_id = wandb.run.id
            run_name = self.hp_name(trial) if self.hp_name is not None else f"run-{run_id}"
            run_dir = os.path.join(self.args.output_dir, run_name)
        else:
            run_dir = self.args.output_dir
        return run_dir

    def _load_from_checkpoint(self, resume_from_checkpoint, model=None):
        if model is None:
            model = self.model

        config_file = os.path.join(resume_from_checkpoint, CONFIG_NAME)
        adapter_weights_file = os.path.join(resume_from_checkpoint, ADAPTER_WEIGHTS_NAME)
        adapter_safe_weights_file = os.path.join(resume_from_checkpoint, ADAPTER_SAFE_WEIGHTS_NAME)
        weights_file = os.path.join(resume_from_checkpoint, WEIGHTS_NAME)
        weights_index_file = os.path.join(resume_from_checkpoint, WEIGHTS_INDEX_NAME)
        safe_weights_file = os.path.join(resume_from_checkpoint, SAFE_WEIGHTS_NAME)
        safe_weights_index_file = os.path.join(resume_from_checkpoint, SAFE_WEIGHTS_INDEX_NAME)
        is_fsdp_ckpt = os.path.isdir(resume_from_checkpoint) and (
            # this checks the FSDP state dict when `SHARDED_STATE_DICT` is used
            any(
                FSDP_MODEL_NAME in folder_name
                for folder_name in os.listdir(resume_from_checkpoint)
                if os.path.isdir(os.path.join(resume_from_checkpoint, folder_name))
            )
            # this checks the FSDP state dict when `FULL_STATE_DICT` is used
            or os.path.isfile(os.path.join(resume_from_checkpoint, f"{FSDP_MODEL_NAME}.bin"))
        )
        # if multiple adapters exist, they get saved in sub directories
        adapter_subdirs = (
            [
                folder_name
                for folder_name in os.listdir(resume_from_checkpoint)
                if os.path.isdir(os.path.join(resume_from_checkpoint, folder_name))
                and (
                    os.path.isfile(os.path.join(resume_from_checkpoint, folder_name, ADAPTER_WEIGHTS_NAME))
                    or os.path.isfile(os.path.join(resume_from_checkpoint, folder_name, ADAPTER_SAFE_WEIGHTS_NAME))
                )
            ]
            if os.path.isdir(resume_from_checkpoint)
            else []
        )

        if is_fsdp_ckpt and not self.is_fsdp_enabled:
            raise ValueError(f"Checkpoint found at {resume_from_checkpoint} is only supported when using PyTorch FSDP")

        if not (
            any(
                os.path.isfile(f)
                for f in [
                    weights_file,
                    safe_weights_file,
                    weights_index_file,
                    safe_weights_index_file,
                    adapter_weights_file,
                    adapter_safe_weights_file,
                ]
            )
            or is_fsdp_ckpt
            or adapter_subdirs
        ):
            raise ValueError(f"Can't find a valid checkpoint at {resume_from_checkpoint}")

        logger.info(f"Loading model from {resume_from_checkpoint}.")

        if os.path.isfile(config_file):
            config = PretrainedConfig.from_json_file(config_file)
            checkpoint_version = config.transformers_version
            if checkpoint_version is not None and checkpoint_version != __version__:
                logger.warning(
                    f"You are resuming training from a checkpoint trained with {checkpoint_version} of "
                    f"Transformers but your current version is {__version__}. This is not recommended and could "
                    "yield to errors or unwanted behaviors."
                )

        if os.path.isfile(weights_file) or os.path.isfile(safe_weights_file) or is_fsdp_ckpt:
            # If the model is on the GPU, it still works!
            if is_sagemaker_mp_enabled():
                if os.path.isfile(os.path.join(resume_from_checkpoint, "user_content.pt")):
                    # If the 'user_content.pt' file exists, load with the new smp api.
                    # Checkpoint must have been saved with the new smp api.
                    smp.resume_from_checkpoint(
                        path=resume_from_checkpoint, tag=WEIGHTS_NAME, partial=False, load_optimizer=False
                    )
                else:
                    # If the 'user_content.pt' file does NOT exist, load with the old smp api.
                    # Checkpoint must have been saved with the old smp api.
                    if hasattr(self.args, "fp16") and self.args.fp16 is True:
                        logger.warning(
                            "Enabling FP16 and loading from smp < 1.10 checkpoint together is not supported."
                        )
                    check_torch_load_is_safe()
                    state_dict = torch.load(weights_file, map_location="cpu", weights_only=True)
                    # Required for smp to not auto-translate state_dict from hf to smp (is already smp).
                    state_dict["_smp_is_partial"] = False
                    load_result = model.load_state_dict(state_dict, strict=True)
                    # release memory
                    del state_dict
            elif self.is_fsdp_enabled:
                load_fsdp_model(
                    self.accelerator.state.fsdp_plugin,
                    self.accelerator,
                    model,
                    resume_from_checkpoint,
                    **_get_fsdp_ckpt_kwargs(),
                )
            else:
                # We load the model state dict on the CPU to avoid an OOM error.
                if self.args.save_safetensors and os.path.isfile(safe_weights_file):
                    state_dict = safetensors.torch.load_file(safe_weights_file, device="cpu")
                else:
                    check_torch_load_is_safe()
                    state_dict = torch.load(weights_file, map_location="cpu", weights_only=True)

                # workaround for FSDP bug https://github.com/pytorch/pytorch/issues/82963
                # which takes *args instead of **kwargs
                load_result = model.load_state_dict(state_dict, False)
                # release memory
                del state_dict
                self._issue_warnings_after_load(load_result)

        # Load adapters following PR # 24096
        elif _is_peft_model(model):
            # If train a model using PEFT & LoRA, assume that adapter have been saved properly.
            # TODO: in the future support only specific min PEFT versions
            if (hasattr(model, "active_adapter") or hasattr(model, "active_adapters")) and hasattr(
                model, "load_adapter"
            ):
                if os.path.exists(resume_from_checkpoint):
                    # For BC for older PEFT versions
                    if hasattr(model, "active_adapters"):
                        active_adapters = model.active_adapters
                        if len(active_adapters) > 1:
                            logger.warning("Multiple active adapters detected will only consider the first adapter")
                        active_adapter = active_adapters[0]
                    else:
                        active_adapter = model.active_adapter

                    if adapter_subdirs:
                        for subdir_name in adapter_subdirs:
                            peft_id = os.path.join(resume_from_checkpoint, subdir_name)
                            model.load_adapter(peft_id, subdir_name, is_trainable=(subdir_name == active_adapter))
                        model.set_adapter(active_adapter)
                    else:
                        model.load_adapter(resume_from_checkpoint, active_adapter, is_trainable=True)
                else:
                    logger.warning(
                        "The intermediate checkpoints of PEFT may not be saved correctly, "
                        f"consider using a custom callback to save {ADAPTER_WEIGHTS_NAME} in corresponding saving folders. "
                        "Check some examples here: https://github.com/huggingface/peft/issues/96"
                    )
            else:
                logger.warning("Could not load adapter model, make sure to have `peft>=0.3.0` installed")
        else:
            # We load the sharded checkpoint
            load_result = load_sharded_checkpoint(
                model, resume_from_checkpoint, strict=is_sagemaker_mp_enabled(), prefer_safe=self.args.save_safetensors
            )
            if not is_sagemaker_mp_enabled():
                self._issue_warnings_after_load(load_result)

    def _load_best_model(self):
        logger.info(f"Loading best model from {self.state.best_model_checkpoint} (score: {self.state.best_metric}).")
        best_model_path = os.path.join(self.state.best_model_checkpoint, WEIGHTS_NAME)
        best_safe_model_path = os.path.join(self.state.best_model_checkpoint, SAFE_WEIGHTS_NAME)
        best_adapter_model_path = os.path.join(self.state.best_model_checkpoint, ADAPTER_WEIGHTS_NAME)
        best_safe_adapter_model_path = os.path.join(self.state.best_model_checkpoint, ADAPTER_SAFE_WEIGHTS_NAME)

        model = self.model_wrapped if is_sagemaker_mp_enabled() else self.model
        if self.is_deepspeed_enabled:
            deepspeed_load_checkpoint(
                self.model_wrapped,
                self.state.best_model_checkpoint,
                load_module_strict=not _is_peft_model(self.model),
            )
        elif self.is_fsdp_enabled:
            load_result = load_fsdp_model(
                self.accelerator.state.fsdp_plugin,
                self.accelerator,
                model,
                self.state.best_model_checkpoint,
                **_get_fsdp_ckpt_kwargs(),
            )
        elif (
            os.path.exists(best_model_path)
            or os.path.exists(best_safe_model_path)
            or os.path.exists(best_adapter_model_path)
            or os.path.exists(best_safe_adapter_model_path)
        ):
            has_been_loaded = True
            if is_sagemaker_mp_enabled():
                if os.path.isfile(os.path.join(self.state.best_model_checkpoint, "user_content.pt")):
                    # If the 'user_content.pt' file exists, load with the new smp api.
                    # Checkpoint must have been saved with the new smp api.
                    smp.resume_from_checkpoint(
                        path=self.state.best_model_checkpoint,
                        tag=WEIGHTS_NAME,
                        partial=False,
                        load_optimizer=False,
                    )
                else:
                    # If the 'user_content.pt' file does NOT exist, load with the old smp api.
                    # Checkpoint must have been saved with the old smp api.
                    if self.args.save_safetensors and os.path.isfile(best_safe_model_path):
                        state_dict = safetensors.torch.load_file(best_safe_model_path, device="cpu")
                    else:
                        check_torch_load_is_safe()
                        state_dict = torch.load(best_model_path, map_location="cpu", weights_only=True)

                    state_dict["_smp_is_partial"] = False
                    load_result = model.load_state_dict(state_dict, strict=True)
            else:
                if _is_peft_model(model):
                    # If train a model using PEFT & LoRA, assume that adapter have been saved properly.
                    # TODO: in the future support only specific min PEFT versions
                    if (hasattr(model, "active_adapter") or hasattr(model, "active_adapters")) and hasattr(
                        model, "load_adapter"
                    ):
                        # For BC for older PEFT versions
                        if hasattr(model, "active_adapters"):
                            active_adapter = model.active_adapters[0]
                            if len(model.active_adapters) > 1:
                                logger.warning("Detected multiple active adapters, will only consider the first one")
                        else:
                            active_adapter = model.active_adapter

                        if os.path.exists(best_adapter_model_path) or os.path.exists(best_safe_adapter_model_path):
                            try:
                                model.load_adapter(self.state.best_model_checkpoint, active_adapter)
                            except RuntimeError as exc:
                                if model.peft_config[active_adapter].is_prompt_learning:
                                    # for context: https://github.com/huggingface/peft/issues/2256
                                    msg = (
                                        "When using prompt learning PEFT methods such as "
                                        f"{model.peft_config[active_adapter].peft_type.value}, setting "
                                        "load_best_model_at_end=True can lead to errors, it is recommended "
                                        "to set this to False and to load the model manually from the checkpoint "
                                        "directory using PeftModel.from_pretrained(base_model, <path>) after training "
                                        "has finished."
                                    )
                                    raise RuntimeError(msg) from exc
                                else:
                                    raise
                            # Load_adapter has no return value present, modify it when appropriate.
                            from torch.nn.modules.module import _IncompatibleKeys

                            load_result = _IncompatibleKeys([], [])
                        else:
                            logger.warning(
                                "The intermediate checkpoints of PEFT may not be saved correctly, "
                                f"consider using a custom callback to save {ADAPTER_WEIGHTS_NAME} in corresponding saving folders. "
                                "Check some examples here: https://github.com/huggingface/peft/issues/96"
                            )
                            has_been_loaded = False
                    else:
                        logger.warning("Could not load adapter model, make sure to have `peft>=0.3.0` installed")
                        has_been_loaded = False
                else:
                    # We load the model state dict on the CPU to avoid an OOM error.
                    if self.args.save_safetensors and os.path.isfile(best_safe_model_path):
                        state_dict = safetensors.torch.load_file(best_safe_model_path, device="cpu")
                    else:
                        check_torch_load_is_safe()
                        state_dict = torch.load(best_model_path, map_location="cpu", weights_only=True)

                    # If the model is on the GPU, it still works!
                    # workaround for FSDP bug https://github.com/pytorch/pytorch/issues/82963
                    # which takes *args instead of **kwargs
                    load_result = model.load_state_dict(state_dict, False)
                if not is_sagemaker_mp_enabled() and has_been_loaded:
                    self._issue_warnings_after_load(load_result)
        elif os.path.exists(os.path.join(self.state.best_model_checkpoint, SAFE_WEIGHTS_INDEX_NAME)) or os.path.exists(
            os.path.join(self.state.best_model_checkpoint, WEIGHTS_INDEX_NAME)
        ):
            load_result = load_sharded_checkpoint(
                model, self.state.best_model_checkpoint, strict=is_sagemaker_mp_enabled()
            )
            if not is_sagemaker_mp_enabled():
                self._issue_warnings_after_load(load_result)
        else:
            logger.warning(
                f"Could not locate the best model at {best_model_path}, if you are running a distributed training "
                "on multiple nodes, you should activate `--save_on_each_node`."
            )

    def _issue_warnings_after_load(self, load_result):
        if len(load_result.missing_keys) != 0:
            if self.model._keys_to_ignore_on_save is not None and set(load_result.missing_keys) == set(
                self.model._keys_to_ignore_on_save
            ):
                self.model.tie_weights()
            else:
                logger.warning(f"There were missing keys in the checkpoint model loaded: {load_result.missing_keys}.")
        if len(load_result.unexpected_keys) != 0:
            logger.warning(
                f"There were unexpected keys in the checkpoint model loaded: {load_result.unexpected_keys}."
            )

    def _evaluate(self, trial, ignore_keys_for_eval, skip_scheduler=False):
        metrics = self.evaluate(ignore_keys=ignore_keys_for_eval)
        self._report_to_hp_search(trial, self.state.global_step, metrics)

        # Run delayed LR scheduler now that metrics are populated
        if isinstance(self.lr_scheduler, torch.optim.lr_scheduler.ReduceLROnPlateau) and not skip_scheduler:
            metric_to_check = self.args.metric_for_best_model
            if not metric_to_check.startswith("eval_"):
                metric_to_check = f"eval_{metric_to_check}"
            try:
                self.lr_scheduler.step(metrics[metric_to_check])
            except KeyError as exc:
                raise KeyError(
                    f"The `metric_for_best_model` training argument is set to '{metric_to_check}', "
                    f"which is not found in the evaluation metrics. "
                    f"The available evaluation metrics are: {list(metrics.keys())}. "
                    f"Please ensure that the `compute_metrics` function returns a dictionary that includes '{metric_to_check}' or "
                    f"consider changing the `metric_for_best_model` via the TrainingArguments."
                ) from exc
        return metrics

    def _maybe_log_save_evaluate(
        self, tr_loss, grad_norm, model, trial, epoch, ignore_keys_for_eval, start_time, learning_rate=None
    ):
        if self.control.should_log and self.state.global_step > self._globalstep_last_logged:
            if is_torch_xla_available():
                xm.mark_step()

            logs: dict[str, float] = {}

            # all_gather + mean() to get average loss over all processes
            tr_loss_scalar = self._nested_gather(tr_loss).mean().item()

            # reset tr_loss to zero
            tr_loss -= tr_loss

            logs["loss"] = round(tr_loss_scalar / (self.state.global_step - self._globalstep_last_logged), 4)
            if grad_norm is not None:
                logs["grad_norm"] = grad_norm.item() if isinstance(grad_norm, torch.Tensor) else grad_norm
            if learning_rate is not None:
                logs["learning_rate"] = learning_rate
            else:
                logs["learning_rate"] = self._get_learning_rate()

            self._total_loss_scalar += tr_loss_scalar
            self._globalstep_last_logged = self.state.global_step
            self.store_flos()

            self.log(logs, start_time)

        metrics = None
        if self.control.should_evaluate:
            metrics = self._evaluate(trial, ignore_keys_for_eval)
            is_new_best_metric = self._determine_best_metric(metrics=metrics, trial=trial)

            if self.args.save_strategy == SaveStrategy.BEST:
                self.control.should_save = is_new_best_metric

        if self.control.should_save:
            self._save_checkpoint(model, trial)
            self.control = self.callback_handler.on_save(self.args, self.state, self.control)

    def _load_rng_state(self, checkpoint):
        # Load RNG states from `checkpoint`
        if checkpoint is None:
            return

        if self.args.world_size > 1:
            process_index = self.args.process_index
            rng_file = os.path.join(checkpoint, f"rng_state_{process_index}.pth")
            if not os.path.isfile(rng_file):
                logger.info(
                    f"Didn't find an RNG file for process {process_index}, if you are resuming a training that "
                    "wasn't launched in a distributed fashion, reproducibility is not guaranteed."
                )
                return
        else:
            rng_file = os.path.join(checkpoint, "rng_state.pth")
            if not os.path.isfile(rng_file):
                logger.info(
                    "Didn't find an RNG file, if you are resuming a training that was launched in a distributed "
                    "fashion, reproducibility is not guaranteed."
                )
                return

        with safe_globals():
            checkpoint_rng_state = torch.load(rng_file)
        random.setstate(checkpoint_rng_state["python"])
        np.random.set_state(checkpoint_rng_state["numpy"])
        torch.random.set_rng_state(checkpoint_rng_state["cpu"])
        if is_torch_xla_available():
            xm.set_rng_state(checkpoint_rng_state["xla"])

        is_distributed = self.args.parallel_mode == ParallelMode.DISTRIBUTED
        if torch.cuda.is_available():
            set_rng_state_for_device("CUDA", torch.cuda, checkpoint_rng_state, is_distributed)
        if is_torch_npu_available():
            set_rng_state_for_device("NPU", torch.npu, checkpoint_rng_state, is_distributed)
        if is_torch_hpu_available():
            set_rng_state_for_device("HPU", torch.hpu, checkpoint_rng_state, is_distributed)
        if is_torch_mlu_available():
            set_rng_state_for_device("MLU", torch.mlu, checkpoint_rng_state, is_distributed)
        if is_torch_musa_available():
            set_rng_state_for_device("MUSA", torch.musa, checkpoint_rng_state, is_distributed)

    def _determine_best_metric(self, metrics, trial):
        """
        Determine if the model should be saved based on the evaluation metrics.

        Returns:
            bool: True if a new best metric was found, else False
        """
        is_new_best_metric = False

        if self.args.metric_for_best_model is not None:
            metric_to_check = self.args.metric_for_best_model

            if not metric_to_check.startswith("eval_"):
                metric_to_check = f"eval_{metric_to_check}"

            try:
                metric_value = metrics[metric_to_check]
            except KeyError as exc:
                raise KeyError(
                    f"The `metric_for_best_model` training argument is set to '{metric_to_check}', which is not found in the evaluation metrics. "
                    f"The available evaluation metrics are: {list(metrics.keys())}. Consider changing the `metric_for_best_model` via the TrainingArguments."
                ) from exc

            operator = np.greater if self.args.greater_is_better else np.less

            if self.state.best_metric is None:
                self.state.best_metric = float("-inf") if self.args.greater_is_better else float("inf")

            if operator(metric_value, self.state.best_metric):
                self.state.best_metric = metric_value

                if self.args.save_strategy in [SaveStrategy.STEPS, SaveStrategy.EPOCH]:
                    self.state.best_global_step = self.state.global_step

                is_new_best_metric = True

        return is_new_best_metric

    def _save_checkpoint(self, model, trial):
        # In all cases, including ddp/dp/deepspeed, self.model is always a reference to the model we
        # want to save except FullyShardedDDP.
        # assert unwrap_model(model) is self.model, "internal model should be a reference to self.model"

        # Save model checkpoint
        checkpoint_folder = f"{PREFIX_CHECKPOINT_DIR}-{self.state.global_step}"

        if self.hp_search_backend is None and trial is None:
            self.store_flos()

        run_dir = self._get_output_dir(trial=trial)
        output_dir = os.path.join(run_dir, checkpoint_folder)
        self.save_model(output_dir, _internal_call=True)

        if self.args.save_strategy in [SaveStrategy.STEPS, SaveStrategy.EPOCH] and self.state.best_global_step:
            best_checkpoint_folder = f"{PREFIX_CHECKPOINT_DIR}-{self.state.best_global_step}"
            best_checkpoint_dir = os.path.join(run_dir, best_checkpoint_folder)

            if os.path.exists(best_checkpoint_dir):
                self.state.best_model_checkpoint = best_checkpoint_dir

        if not self.args.save_only_model:
            # Save optimizer and scheduler
            self._save_optimizer_and_scheduler(output_dir)
            self._save_scaler(output_dir)
            # Save RNG state
            self._save_rng_state(output_dir)

        # Save the Trainer state
        if self.args.should_save:
            # Update `ExportableState` callbacks and `TrainerControl` state to where we are currently
            for cb in [
                cb for cb in self.callback_handler.callbacks + [self.control] if isinstance(cb, ExportableState)
            ]:
                cb_name = cb.__class__.__name__
                cb_state = cb.state()
                if isinstance(self.state.stateful_callbacks[cb_name], list):
                    self.state.stateful_callbacks[cb_name].append(cb_state)
                else:
                    self.state.stateful_callbacks[cb_name] = cb_state
            self.state.save_to_json(os.path.join(output_dir, TRAINER_STATE_NAME))

        if self.args.push_to_hub:
            self._push_from_checkpoint(output_dir)

        # Maybe delete some older checkpoints.
        if self.args.should_save:
            # we use mtime as default, filesystems without mtime support will be detected in `_sorted_checkpoints`
            self._rotate_checkpoints(use_mtime=True, output_dir=run_dir)

    def _save_rng_state(self, output_dir):
        # Save RNG state in non-distributed training
        rng_states = {
            "python": random.getstate(),
            "numpy": np.random.get_state(),
            "cpu": torch.random.get_rng_state(),
        }
        if torch.cuda.is_available():
            if self.args.parallel_mode == ParallelMode.DISTRIBUTED:
                # In non distributed, we save the global CUDA RNG state (will take care of DataParallel)
                rng_states["cuda"] = torch.cuda.random.get_rng_state_all()
            else:
                rng_states["cuda"] = torch.cuda.random.get_rng_state()

        if is_torch_xla_available():
            rng_states["xla"] = xm.get_rng_state()

        if is_torch_npu_available():
            if self.args.parallel_mode == ParallelMode.DISTRIBUTED:
                rng_states["npu"] = torch.npu.random.get_rng_state_all()
            else:
                rng_states["npu"] = torch.npu.random.get_rng_state()

        if is_torch_hpu_available():
            if self.args.parallel_mode == ParallelMode.DISTRIBUTED:
                rng_states["hpu"] = torch.hpu.random.get_rng_state_all()
            else:
                rng_states["hpu"] = torch.hpu.random.get_rng_state()

        if is_torch_mlu_available():
            if self.args.parallel_mode == ParallelMode.DISTRIBUTED:
                rng_states["mlu"] = torch.mlu.random.get_rng_state_all()
            else:
                rng_states["mlu"] = torch.mlu.random.get_rng_state()

        if is_torch_musa_available():
            if self.args.parallel_mode == ParallelMode.DISTRIBUTED:
                rng_states["musa"] = torch.musa.get_rng_state_all()
            else:
                rng_states["musa"] = torch.musa.get_rng_state()

        # A process can arrive here before the process 0 has a chance to save the model, in which case output_dir may
        # not yet exist.
        os.makedirs(output_dir, exist_ok=True)

        if self.args.world_size <= 1:
            torch.save(rng_states, os.path.join(output_dir, "rng_state.pth"))
        else:
            torch.save(rng_states, os.path.join(output_dir, f"rng_state_{self.args.process_index}.pth"))

    def _save_optimizer_and_scheduler(self, output_dir):
        if is_torch_xla_available():
            xm.rendezvous("saving_optimizer_states")
            if self.is_fsdp_xla_v1_enabled:
                optm = {
                    "optimizer": self.optimizer.state_dict(),
                    "shard_metadata": self.model.get_shard_metadata(),
                }
                xm.save(
                    optm,
                    os.path.join(
                        output_dir, f"rank{self.args.process_index}-of-{self.args.world_size}-{OPTIMIZER_NAME}"
                    ),
                    master_only=False,
                )
            else:
                xm.save(self.optimizer.state_dict(), os.path.join(output_dir, OPTIMIZER_NAME))
            with warnings.catch_warnings(record=True) as caught_warnings:
                xm.save(self.lr_scheduler.state_dict(), os.path.join(output_dir, SCHEDULER_NAME))
                reissue_pt_warnings(caught_warnings)
        elif is_sagemaker_mp_enabled():
            opt_state_dict = self.optimizer.local_state_dict(gather_if_shard=False)
            smp.barrier()
            if smp.rdp_rank() == 0 or smp.state.cfg.shard_optimizer_state:
                smp.save(
                    opt_state_dict,
                    os.path.join(output_dir, OPTIMIZER_NAME),
                    partial=True,
                    v3=smp.state.cfg.shard_optimizer_state,
                )
        elif self.is_deepspeed_enabled:
            # under zero3 model file itself doesn't get saved since it's bogus! Unless deepspeed
            # config `stage3_gather_16bit_weights_on_model_save` is True
            accept_exclude_frozen_parameters = "exclude_frozen_parameters" in set(
                inspect.signature(self.model_wrapped.save_checkpoint).parameters.keys()
            )
            if accept_exclude_frozen_parameters and _is_peft_model(self.model):
                self.model_wrapped.save_checkpoint(output_dir, exclude_frozen_parameters=True)
            else:
                self.model_wrapped.save_checkpoint(output_dir)
        elif self.is_fsdp_enabled:
            # save fsdp specific ckpt for resuming from ckpt
            save_fsdp_model(
                self.accelerator.state.fsdp_plugin, self.accelerator, self.model, output_dir, **_get_fsdp_ckpt_kwargs()
            )
            save_fsdp_optimizer(
                self.accelerator.state.fsdp_plugin, self.accelerator, self.optimizer, self.model, output_dir
            )
        elif self.args.should_save:
            # deepspeed.save_checkpoint above saves model/optim/sched
            torch.save(self.optimizer.state_dict(), os.path.join(output_dir, OPTIMIZER_NAME))

        # Save SCHEDULER & SCALER
        is_deepspeed_custom_scheduler = self.is_deepspeed_enabled and not isinstance(
            self.lr_scheduler, DeepSpeedSchedulerWrapper
        )
        if (
            self.args.should_save
            and (not self.is_deepspeed_enabled or is_deepspeed_custom_scheduler)
            and not is_torch_xla_available()
        ):
            with warnings.catch_warnings(record=True) as caught_warnings:
                torch.save(self.lr_scheduler.state_dict(), os.path.join(output_dir, SCHEDULER_NAME))
            reissue_pt_warnings(caught_warnings)

    def _load_optimizer_and_scheduler(self, checkpoint):
        """If optimizer and scheduler states exist, load them."""
        if checkpoint is None:
            return

        if self.is_deepspeed_enabled:
            # deepspeed loads optimizer/lr_scheduler together with the model in deepspeed_init
            if not isinstance(self.lr_scheduler, DeepSpeedSchedulerWrapper):
                with warnings.catch_warnings(record=True) as caught_warnings:
                    check_torch_load_is_safe()
                    self.lr_scheduler.load_state_dict(
                        torch.load(os.path.join(checkpoint, SCHEDULER_NAME), weights_only=True)
                    )
                reissue_pt_warnings(caught_warnings)
            return

        checkpoint_file_exists = (
            glob.glob(os.path.join(checkpoint, OPTIMIZER_NAME) + "_*")
            if is_sagemaker_mp_enabled()
            else (
                os.path.isfile(os.path.join(checkpoint, OPTIMIZER_NAME))
                or os.path.isfile(os.path.join(checkpoint, OPTIMIZER_NAME_BIN))
                or (
                    os.path.isdir(checkpoint)
                    and any(
                        OPTIMIZER_NAME_BIN.split(".")[0] in folder_name
                        for folder_name in os.listdir(checkpoint)
                        if os.path.isdir(os.path.join(checkpoint, folder_name))
                    )
                )
            )
        )
        checkpoint_file_exists = (
            glob.glob(os.path.join(checkpoint, f"rank*-of-{self.args.world_size}-{OPTIMIZER_NAME}"))
            if self.is_fsdp_xla_v1_enabled
            else checkpoint_file_exists
        )
        if checkpoint_file_exists and os.path.isfile(os.path.join(checkpoint, SCHEDULER_NAME)):
            # Load in optimizer and scheduler states
            if is_torch_xla_available():
                # On TPU we have to take some extra precautions to properly load the states on the right device.
                if self.is_fsdp_xla_v1_enabled:
                    check_torch_load_is_safe()
                    optimizer_state = torch.load(
                        os.path.join(
                            checkpoint, f"rank{self.args.process_index}-of-{self.args.world_size}-{OPTIMIZER_NAME}"
                        ),
                        map_location="cpu",
                        weights_only=True,
                    )
                    # We only need `optimizer` when resuming from checkpoint
                    optimizer_state = optimizer_state["optimizer"]
                else:
                    check_torch_load_is_safe()
                    optimizer_state = torch.load(
                        os.path.join(checkpoint, OPTIMIZER_NAME), map_location="cpu", weights_only=True
                    )
                with warnings.catch_warnings(record=True) as caught_warnings:
                    check_torch_load_is_safe()
                    lr_scheduler_state = torch.load(
                        os.path.join(checkpoint, SCHEDULER_NAME), map_location="cpu", weights_only=True
                    )
                reissue_pt_warnings(caught_warnings)

                xm.send_cpu_data_to_device(optimizer_state, self.args.device)
                xm.send_cpu_data_to_device(lr_scheduler_state, self.args.device)

                self.optimizer.load_state_dict(optimizer_state)
                self.lr_scheduler.load_state_dict(lr_scheduler_state)
            else:
                if is_sagemaker_mp_enabled():
                    if os.path.isfile(os.path.join(checkpoint, "user_content.pt")):
                        # Optimizer checkpoint was saved with smp >= 1.10
                        def opt_load_hook(mod, opt):
                            opt.load_state_dict(smp.load(os.path.join(checkpoint, OPTIMIZER_NAME), partial=True))

                    else:
                        # Optimizer checkpoint was saved with smp < 1.10
                        def opt_load_hook(mod, opt):
                            if IS_SAGEMAKER_MP_POST_1_10:
                                opt.load_state_dict(
                                    smp.load(os.path.join(checkpoint, OPTIMIZER_NAME), partial=True, back_compat=True)
                                )
                            else:
                                opt.load_state_dict(smp.load(os.path.join(checkpoint, OPTIMIZER_NAME), partial=True))

                    self.model_wrapped.register_post_step_hook(opt_load_hook)
                else:
                    # We use the CPU when training on one GPU to avoid OOM for GPU RAM when training big models.
                    # In distributed training however, we load directly on each GPU and risk the GPU OOM as it's more
                    # likely to get OOM on CPU (since we load num_gpu times the optimizer state
                    map_location = self.args.device if self.args.world_size > 1 else "cpu"
                    if self.is_fsdp_enabled:
                        load_fsdp_optimizer(
                            self.accelerator.state.fsdp_plugin,
                            self.accelerator,
                            self.optimizer,
                            self.model,
                            checkpoint,
                            **_get_fsdp_ckpt_kwargs(),
                        )
                    else:
                        check_torch_load_is_safe()
                        self.optimizer.load_state_dict(
                            torch.load(
                                os.path.join(checkpoint, OPTIMIZER_NAME), map_location=map_location, weights_only=True
                            )
                        )
                with warnings.catch_warnings(record=True) as caught_warnings:
                    check_torch_load_is_safe()
                    self.lr_scheduler.load_state_dict(
                        torch.load(os.path.join(checkpoint, SCHEDULER_NAME), weights_only=True)
                    )
                reissue_pt_warnings(caught_warnings)

    def _save_scaler(self, output_dir):
        # See if there is a scaler attribute
        try:
            scaler = self.accelerator.scaler
        except AttributeError:
            return
        if scaler is None:
            return
        if is_torch_xla_available():
            xm.rendezvous("saving_scaler_state")
            with warnings.catch_warnings(record=True) as caught_warnings:
                xm.save(self.accelerator.scaler.state_dict(), os.path.join(output_dir, SCALER_NAME))
                reissue_pt_warnings(caught_warnings)

        # Save SCALER
        if self.args.should_save and not is_torch_xla_available():
            with warnings.catch_warnings(record=True) as caught_warnings:
                torch.save(self.accelerator.scaler.state_dict(), os.path.join(output_dir, SCALER_NAME))
            reissue_pt_warnings(caught_warnings)

    def _load_scaler(self, checkpoint):
        """If scaler state exists, load it."""
        if checkpoint is None:
            return

        checkpoint_file_exists = os.path.isfile(os.path.join(checkpoint, SCALER_NAME))

        if checkpoint_file_exists:
            # On TPU we have to take some extra precautions to properly load the states on the right device.
            # Load in scaler states
            if is_torch_xla_available():
                with warnings.catch_warnings(record=True) as caught_warnings:
                    check_torch_load_is_safe()
                    scaler_state = torch.load(
                        os.path.join(checkpoint, SCALER_NAME), map_location="cpu", weights_only=True
                    )
                reissue_pt_warnings(caught_warnings)
                xm.send_cpu_data_to_device(scaler_state, self.args.device)
                self.accelerator.scaler.load_state_dict(scaler_state)
            else:
                with warnings.catch_warnings(record=True) as caught_warnings:
                    check_torch_load_is_safe()
                    self.accelerator.scaler.load_state_dict(
                        torch.load(os.path.join(checkpoint, SCALER_NAME), weights_only=True)
                    )
                reissue_pt_warnings(caught_warnings)

    def _load_callback_state(self):
        """If callback states exist and were passed in, restore their states if enabled"""
        if not self.args.restore_callback_states_from_checkpoint:
            return
        # Callback states are stored in stateful_callbacks
        not_found = []
        new_callbacks = []
        original_callbacks = self.callback_handler.callbacks + [self.control]
        for stored_callback, data in self.state.stateful_callbacks.items():
            if not isinstance(data, list):
                data = [data]
            if any(callback.__class__.__name__ == stored_callback for callback in original_callbacks):
                # We can load/restore from multiple callbacks of the same type.
                duplicates = [
                    callback for callback in original_callbacks if callback.__class__.__name__ == stored_callback
                ]
                for callback, callback_data in zip(duplicates, data):
                    args = callback_data.get("args", {})
                    attributes = callback_data.get("attributes", {})
                    new_callback = type(callback)(**args)
                    for attribute, value in attributes.items():
                        setattr(new_callback, attribute, value)
                    if isinstance(callback, TrainerControl):
                        # Specifically for restoring the `control` state
                        self.control = new_callback
                    else:
                        new_callbacks.append(new_callback)
                    # We remove the existing callback and add it to the list of new callbacks
                    self.callback_handler.remove_callback(type(new_callback))
                logger.info("Continuing training from checkpoint, restoring any callbacks that were passed in")
            else:
                not_found.append(stored_callback)
        if len(not_found) > 0:
            logger.warning(
                f"Checkpoint included callbacks not included in current configuration. Ignoring. ({', '.join(not_found)})"
            )
        for callback in new_callbacks:
            self.callback_handler.add_callback(callback)

    def hyperparameter_search(
        self,
        hp_space: Optional[Callable[["optuna.Trial"], dict[str, float]]] = None,
        compute_objective: Optional[Callable[[dict[str, float]], float]] = None,
        n_trials: int = 20,
        direction: Union[str, list[str]] = "minimize",
        backend: Optional[Union["str", HPSearchBackend]] = None,
        hp_name: Optional[Callable[["optuna.Trial"], str]] = None,
        **kwargs,
    ) -> Union[BestRun, list[BestRun]]:
        """
        Launch an hyperparameter search using `optuna` or `Ray Tune` or `SigOpt`. The optimized quantity is determined
        by `compute_objective`, which defaults to a function returning the evaluation loss when no metric is provided,
        the sum of all metrics otherwise.

        <Tip warning={true}>

        To use this method, you need to have provided a `model_init` when initializing your [`Trainer`]: we need to
        reinitialize the model at each new run. This is incompatible with the `optimizers` argument, so you need to
        subclass [`Trainer`] and override the method [`~Trainer.create_optimizer_and_scheduler`] for custom
        optimizer/scheduler.

        </Tip>

        Args:
            hp_space (`Callable[["optuna.Trial"], dict[str, float]]`, *optional*):
                A function that defines the hyperparameter search space. Will default to
                [`~trainer_utils.default_hp_space_optuna`] or [`~trainer_utils.default_hp_space_ray`] or
                [`~trainer_utils.default_hp_space_sigopt`] depending on your backend.
            compute_objective (`Callable[[dict[str, float]], float]`, *optional*):
                A function computing the objective to minimize or maximize from the metrics returned by the `evaluate`
                method. Will default to [`~trainer_utils.default_compute_objective`].
            n_trials (`int`, *optional*, defaults to 100):
                The number of trial runs to test.
            direction (`str` or `list[str]`, *optional*, defaults to `"minimize"`):
                If it's single objective optimization, direction is `str`, can be `"minimize"` or `"maximize"`, you
                should pick `"minimize"` when optimizing the validation loss, `"maximize"` when optimizing one or
                several metrics. If it's multi objectives optimization, direction is `list[str]`, can be List of
                `"minimize"` and `"maximize"`, you should pick `"minimize"` when optimizing the validation loss,
                `"maximize"` when optimizing one or several metrics.
            backend (`str` or [`~training_utils.HPSearchBackend`], *optional*):
                The backend to use for hyperparameter search. Will default to optuna or Ray Tune or SigOpt, depending
                on which one is installed. If all are installed, will default to optuna.
            hp_name (`Callable[["optuna.Trial"], str]]`, *optional*):
                A function that defines the trial/run name. Will default to None.
            kwargs (`dict[str, Any]`, *optional*):
                Additional keyword arguments for each backend:

                - `optuna`: parameters from
                  [optuna.study.create_study](https://optuna.readthedocs.io/en/stable/reference/generated/optuna.study.create_study.html)
                  and also the parameters `timeout`, `n_jobs` and `gc_after_trial` from
                  [optuna.study.Study.optimize](https://optuna.readthedocs.io/en/stable/reference/generated/optuna.study.Study.html#optuna.study.Study.optimize)
                - `ray`: parameters from [tune.run](https://docs.ray.io/en/latest/tune/api_docs/execution.html#tune-run).
                  If `resources_per_trial` is not set in the `kwargs`, it defaults to 1 CPU core and 1 GPU (if available).
                  If `progress_reporter` is not set in the `kwargs`,
                  [ray.tune.CLIReporter](https://docs.ray.io/en/latest/tune/api/doc/ray.tune.CLIReporter.html) is used.
                - `sigopt`: the parameter `proxies` from
                  [sigopt.Connection.set_proxies](https://docs.sigopt.com/support/faq#how-do-i-use-sigopt-with-a-proxy).

        Returns:
            [`trainer_utils.BestRun` or `list[trainer_utils.BestRun]`]: All the information about the best run or best
            runs for multi-objective optimization. Experiment summary can be found in `run_summary` attribute for Ray
            backend.
        """
        if backend is None:
            backend = default_hp_search_backend()
        backend = HPSearchBackend(backend)
        backend_obj = ALL_HYPERPARAMETER_SEARCH_BACKENDS[backend]()
        backend_obj.ensure_available()
        self.hp_search_backend = backend
        if self.model_init is None:
            raise RuntimeError(
                "To use hyperparameter search, you need to pass your model through a model_init function."
            )

        self.hp_space = backend_obj.default_hp_space if hp_space is None else hp_space
        self.hp_name = hp_name
        self.compute_objective = default_compute_objective if compute_objective is None else compute_objective

        best_run = backend_obj.run(self, n_trials, direction, **kwargs)

        self.hp_search_backend = None
        return best_run

    def log(self, logs: dict[str, float], start_time: Optional[float] = None) -> None:
        """
        Log `logs` on the various objects watching training.

        Subclass and override this method to inject custom behavior.

        Args:
            logs (`dict[str, float]`):
                The values to log.
            start_time (`Optional[float]`):
                The start of training.
        """
        if self.state.epoch is not None:
            logs["epoch"] = self.state.epoch
        if self.args.include_num_input_tokens_seen:
            logs["num_input_tokens_seen"] = self.state.num_input_tokens_seen
            if start_time is not None:
                logs.update(speed_metrics("train", start_time, num_tokens=self.state.num_input_tokens_seen))

        output = {**logs, **{"step": self.state.global_step}}
        self.state.log_history.append(output)
        self.control = self.callback_handler.on_log(self.args, self.state, self.control, logs)

    def _prepare_input(self, data: Union[torch.Tensor, Any]) -> Union[torch.Tensor, Any]:
        """
        Prepares one `data` before feeding it to the model, be it a tensor or a nested list/dictionary of tensors.
        """
        if isinstance(data, Mapping):
            return type(data)({k: self._prepare_input(v) for k, v in data.items()})
        elif isinstance(data, (tuple, list)):
            return type(data)(self._prepare_input(v) for v in data)
        elif isinstance(data, torch.Tensor):
            kwargs = {"device": self.args.device}
            if self.is_deepspeed_enabled and (torch.is_floating_point(data) or torch.is_complex(data)):
                # NLP models inputs are int/uint and those get adjusted to the right dtype of the
                # embedding. Other models such as wav2vec2's inputs are already float and thus
                # may need special handling to match the dtypes of the model
                kwargs.update({"dtype": self.accelerator.state.deepspeed_plugin.hf_ds_config.dtype()})
            return data.to(**kwargs)
        return data

    def _prepare_inputs(self, inputs: dict[str, Union[torch.Tensor, Any]]) -> dict[str, Union[torch.Tensor, Any]]:
        """
        Prepare `inputs` before feeding them to the model, converting them to tensors if they are not already and
        handling potential state.
        """
        inputs = self._prepare_input(inputs)
        if len(inputs) == 0:
            raise ValueError(
                "The batch received was empty, your model won't be able to train on it. Double-check that your "
                f"training dataset contains keys expected by the model: {','.join(self._signature_columns)}."
            )
        if self.args.past_index >= 0 and self._past is not None:
            inputs["mems"] = self._past

        return inputs

    def compute_loss_context_manager(self):
        """
        A helper wrapper to group together context managers.
        """
        return self.autocast_smart_context_manager()

    def autocast_smart_context_manager(self, cache_enabled: Optional[bool] = True):
        """
        A helper wrapper that creates an appropriate context manager for `autocast` while feeding it the desired
        arguments, depending on the situation.
        """
        if self.use_cpu_amp:
            # TODO Matt: This syntax is deprecated and the preferred version is
            #      torch.amp.autocast("cpu", cache_enabled=cache_enabled, dtype=self.amp_dtype)
            #      but this is unavailable on Torch 2.1 or earlier. We can change this when we stop supporting 2.1.
            ctx_manager = torch.cpu.amp.autocast(cache_enabled=cache_enabled, dtype=self.amp_dtype)
        else:
            ctx_manager = contextlib.nullcontext()

        return ctx_manager

    def training_step(
        self,
        model: nn.Module,
        inputs: dict[str, Union[torch.Tensor, Any]],
        num_items_in_batch: Optional[torch.Tensor] = None,
    ) -> torch.Tensor:
        """
        Perform a training step on a batch of inputs.

        Subclass and override to inject custom behavior.

        Args:
            model (`nn.Module`):
                The model to train.
            inputs (`dict[str, Union[torch.Tensor, Any]]`):
                The inputs and targets of the model.

                The dictionary will be unpacked before being fed to the model. Most models expect the targets under the
                argument `labels`. Check your model's documentation for all accepted arguments.

        Return:
            `torch.Tensor`: The tensor with training loss on this batch.
        """
        model.train()
        if hasattr(self.optimizer, "train") and callable(self.optimizer.train):
            self.optimizer.train()

        inputs = self._prepare_inputs(inputs)
        if is_sagemaker_mp_enabled():
            loss_mb = smp_forward_backward(model, inputs, self.args.gradient_accumulation_steps)
            return loss_mb.reduce_mean().detach().to(self.args.device)

        with self.compute_loss_context_manager():
            loss = self.compute_loss(model, inputs, num_items_in_batch=num_items_in_batch)

        del inputs
        if (
            self.args.torch_empty_cache_steps is not None
            and self.state.global_step % self.args.torch_empty_cache_steps == 0
        ):
            if is_torch_xpu_available():
                torch.xpu.empty_cache()
            elif is_torch_mlu_available():
                torch.mlu.empty_cache()
            elif is_torch_musa_available():
                torch.musa.empty_cache()
            elif is_torch_npu_available():
                torch.npu.empty_cache()
            elif is_torch_mps_available():
                torch.mps.empty_cache()
            elif is_torch_hpu_available():
                logger.warning(
                    "`torch_empty_cache_steps` is set but HPU device/backend does not support empty_cache()."
                )
            else:
                torch.cuda.empty_cache()

        kwargs = {}

        # For LOMO optimizers you need to explicitly use the learnign rate
        if self.args.optim in [OptimizerNames.LOMO, OptimizerNames.ADALOMO]:
            kwargs["learning_rate"] = self._get_learning_rate()

        if self.args.n_gpu > 1:
            loss = loss.mean()  # mean() to average on multi-gpu parallel training

        if self.use_apex:
            from apex import amp

            with amp.scale_loss(loss, self.optimizer) as scaled_loss:
                scaled_loss.backward()
        else:
            # Finally we need to normalize the loss for reporting if GA loss bug is not fixed during compute loss
            if (not self.model_accepts_loss_kwargs or num_items_in_batch is None) and self.compute_loss_func is None:
                loss = loss / self.args.gradient_accumulation_steps

            # Turning off loss scaling w.r.t. gradient accumulation when DeepSpeed is enabled
            # https://github.com/huggingface/transformers/pull/35808
            if self.accelerator.distributed_type == DistributedType.DEEPSPEED:
                kwargs["scale_wrt_gas"] = False

            self.accelerator.backward(loss, **kwargs)

            return loss.detach()

    def compute_loss(
        self,
        model: nn.Module,
        inputs: dict[str, Union[torch.Tensor, Any]],
        return_outputs: bool = False,
        num_items_in_batch: Optional[torch.Tensor] = None,
    ):
        """
        How the loss is computed by Trainer. By default, all models return the loss in the first element.

        Args:
            model (`nn.Module`):
                The model to compute the loss for.
            inputs (`dict[str, Union[torch.Tensor, Any]]`):
                The input data for the model.
            return_outputs (`bool`, *optional*, defaults to `False`):
                Whether to return the model outputs along with the loss.
            num_items_in_batch (Optional[torch.Tensor], *optional*):
                The number of items in the batch. If num_items_in_batch is not passed,

        Returns:
            The loss of the model along with its output if return_outputs was set to True

        Subclass and override for custom behavior. If you are not using `num_items_in_batch` when computing your loss,
        make sure to overwrite `self.model_accepts_loss_kwargs` to `False`. Otherwise, the loss calculationg might be slightly inacurate when performing gradient accumulation.
        """
        if (self.label_smoother is not None or self.compute_loss_func is not None) and "labels" in inputs:
            labels = inputs.pop("labels")
        else:
            labels = None
        if self.model_accepts_loss_kwargs:
            kwargs = {}
            if num_items_in_batch is not None:
                kwargs["num_items_in_batch"] = num_items_in_batch
            inputs = {**inputs, **kwargs}
        outputs = model(**inputs)
        # Save past state if it exists
        # TODO: this needs to be fixed and made cleaner later.
        if self.args.past_index >= 0:
            self._past = outputs[self.args.past_index]

        if labels is not None:
            unwrapped_model = self.accelerator.unwrap_model(model)
            if _is_peft_model(unwrapped_model):
                model_name = unwrapped_model.base_model.model._get_name()
            else:
                model_name = unwrapped_model._get_name()
            # User-defined compute_loss function
            if self.compute_loss_func is not None:
                loss = self.compute_loss_func(outputs, labels, num_items_in_batch=num_items_in_batch)
            elif model_name in MODEL_FOR_CAUSAL_LM_MAPPING_NAMES.values():
                loss = self.label_smoother(outputs, labels, shift_labels=True)
            else:
                loss = self.label_smoother(outputs, labels)
        else:
            if isinstance(outputs, dict) and "loss" not in outputs:
                raise ValueError(
                    "The model did not return a loss from the inputs, only the following keys: "
                    f"{','.join(outputs.keys())}. For reference, the inputs it received are {','.join(inputs.keys())}."
                )
            # We don't use .loss here since the model may return tuples instead of ModelOutput.
            loss = outputs["loss"] if isinstance(outputs, dict) else outputs[0]

        if (
            self.args.average_tokens_across_devices
            and (self.model_accepts_loss_kwargs or self.compute_loss_func)
            and num_items_in_batch is not None
        ):
            loss *= self.accelerator.num_processes

        return (loss, outputs) if return_outputs else loss

    def is_local_process_zero(self) -> bool:
        """
        Whether or not this process is the local (e.g., on one machine if training in a distributed fashion on several
        machines) main process.
        """
        return self.args.local_process_index == 0

    def is_world_process_zero(self) -> bool:
        """
        Whether or not this process is the global main process (when training in a distributed fashion on several
        machines, this is only going to be `True` for one process).
        """
        # Special case for SageMaker ModelParallel since there process_index is dp_process_index, not the global
        # process index.
        if is_sagemaker_mp_enabled():
            return smp.rank() == 0
        else:
            return self.args.process_index == 0

    def save_model(self, output_dir: Optional[str] = None, _internal_call: bool = False):
        """
        Will save the model, so you can reload it using `from_pretrained()`.

        Will only save from the main process.
        """

        if output_dir is None:
            output_dir = self.args.output_dir

        if is_torch_xla_available():
            self._save_tpu(output_dir)
        elif is_sagemaker_mp_enabled():
            # Calling the state_dict needs to be done on the wrapped model and on all processes.
            os.makedirs(output_dir, exist_ok=True)
            state_dict = self.model_wrapped.state_dict()
            if self.args.should_save:
                self._save(output_dir, state_dict=state_dict)
            if IS_SAGEMAKER_MP_POST_1_10:
                # 'user_content.pt' indicates model state_dict saved with smp >= 1.10
                Path(os.path.join(output_dir, "user_content.pt")).touch()
        elif self.is_fsdp_enabled:
            if ("FULL_STATE_DICT" in str(self.accelerator.state.fsdp_plugin.state_dict_type)) and (
                version.parse(accelerate_version) > version.parse("0.24.1")
            ):
                state_dict = self.accelerator.get_state_dict(self.model)
                if self.args.should_save:
                    self._save(output_dir, state_dict=state_dict)
        elif self.is_deepspeed_enabled:
            try:
                state_dict = self.accelerator.get_state_dict(self.deepspeed)
                if self.args.should_save:
                    self._save(output_dir, state_dict=state_dict)
            except ValueError:
                logger.warning(
                    " stage3_gather_16bit_weights_on_model_save=false. Saving the full checkpoint instead, use"
                    " zero_to_fp32.py to recover weights"
                )
                if self.args.should_save:
                    self._save(output_dir, state_dict={})
                # remove the dummy state_dict
                remove_dummy_checkpoint(self.args.should_save, output_dir, [WEIGHTS_NAME, SAFE_WEIGHTS_NAME])
                self.model_wrapped.save_checkpoint(output_dir)
        
        # TODO: check why this is failing if we don't remove that
        # elif self.args.should_save:
        self._save(output_dir)

        # Push to the Hub when `save_model` is called by the user.
        if self.args.push_to_hub and not _internal_call:
            self.push_to_hub(commit_message="Model save", revision=self.args.hub_revision)

    def _save_tpu(self, output_dir: Optional[str] = None):
        output_dir = output_dir if output_dir is not None else self.args.output_dir

        logger.info(f"Saving model checkpoint to {output_dir}")
        model = self.model
        xm.mark_step()

        if xm.is_master_ordinal(local=False):
            os.makedirs(output_dir, exist_ok=True)
            torch.save(self.args, os.path.join(output_dir, TRAINING_ARGS_NAME))

        # Save a trained model and configuration using `save_pretrained()`.
        # They can then be reloaded using `from_pretrained()`
        supported_classes = (PushToHubMixin,)
        xm.rendezvous("saving_checkpoint")
        if self.is_fsdp_xla_v1_enabled:
            ckpt = {
                "model": model.state_dict(),
                "shard_metadata": model.get_shard_metadata(),
            }
            ckpt_path = os.path.join(
                output_dir, f"rank{self.args.process_index}-of-{self.args.world_size}-{WEIGHTS_NAME}"
            )
            # All ranks save sharded checkpoint
            xm.save(ckpt, ckpt_path, master_only=False)
            # Make sure all ranks have saved checkpoints
            xm.rendezvous("save_full_checkpoints")
            # Master save full checkpoint
            if self.args.should_save:
                from torch_xla.distributed.fsdp import consolidate_sharded_model_checkpoints

                full_state_dict, _ = consolidate_sharded_model_checkpoints(
                    ckpt_prefix=os.path.join(output_dir, ""),
                    ckpt_suffix=f"rank*-of-*-{WEIGHTS_NAME}",
                    save_model=False,
                )
                model = model.module.module
                unwrapped_model = self.accelerator.unwrap_model(model)
                if isinstance(unwrapped_model, supported_classes):
                    unwrapped_model.save_pretrained(
                        output_dir,
                        state_dict=full_state_dict,
                        save_function=xm.save,
                        safe_serialization=self.args.save_safetensors,
                    )
                else:
                    logger.info("Trainer.model is not a `PreTrainedModel`, only saving its state dict.")
                    xm.save(full_state_dict, os.path.join(output_dir, WEIGHTS_NAME))
        elif not isinstance(model, supported_classes):
            if isinstance(self.accelerator.unwrap_model(model), supported_classes):
                self.accelerator.unwrap_model(model).save_pretrained(
                    output_dir,
                    is_main_process=self.args.should_save,
                    state_dict=xm._maybe_convert_to_cpu(model.state_dict()),
                    save_function=xm.save,
                    safe_serialization=self.args.save_safetensors,
                )
            else:
                logger.info("Trainer.model is not a `PreTrainedModel`, only saving its state dict.")
                state_dict = xm._maybe_convert_to_cpu(model.state_dict())
                xm.save(state_dict, os.path.join(output_dir, WEIGHTS_NAME))
        else:
            model.save_pretrained(
                output_dir,
                is_main_process=self.args.should_save,
                save_function=xm.save,
                safe_serialization=self.args.save_safetensors,
                state_dict=xm._maybe_convert_to_cpu(model.state_dict()),
            )
        if self.processing_class is not None and self.args.should_save:
            self.processing_class.save_pretrained(output_dir)

    def _save(self, output_dir: Optional[str] = None, state_dict=None):
        # If we are executing this function, we are the process zero, so we don't check for that.
        output_dir = output_dir if output_dir is not None else self.args.output_dir
        os.makedirs(output_dir, exist_ok=True)
        logger.info(f"Saving model checkpoint to {output_dir}")

        supported_classes = (PreTrainedModel,) if not is_peft_available() else (PreTrainedModel, PeftModel)
        # Save a trained model and configuration using `save_pretrained()`.
        # They can then be reloaded using `from_pretrained()`
        if not isinstance(self.model, supported_classes):
            if state_dict is None:
                state_dict = self.model.state_dict()

            if isinstance(self.accelerator.unwrap_model(self.model, keep_torch_compile=False), supported_classes):
                self.accelerator.unwrap_model(self.model, keep_torch_compile=False).save_pretrained(
                    output_dir, state_dict=state_dict, safe_serialization=self.args.save_safetensors
                )
            else:
                logger.info("Trainer.model is not a `PreTrainedModel`, only saving its state dict.")
                if self.args.save_safetensors:
                    safetensors.torch.save_file(
                        state_dict, os.path.join(output_dir, SAFE_WEIGHTS_NAME), metadata={"format": "pt"}
                    )
                else:
                    torch.save(state_dict, os.path.join(output_dir, WEIGHTS_NAME))
        else:
            self.model.save_pretrained(
                output_dir, state_dict=state_dict, safe_serialization=self.args.save_safetensors
            )

        if self.processing_class is not None:
            self.processing_class.save_pretrained(output_dir)
        elif (
            self.data_collator is not None
            and hasattr(self.data_collator, "tokenizer")
            and self.data_collator.tokenizer is not None
        ):
            logger.info("Saving Trainer.data_collator.tokenizer by default as Trainer.processing_class is `None`")
            self.data_collator.tokenizer.save_pretrained(output_dir)

        # Good practice: save your training arguments together with the trained model
        torch.save(self.args, os.path.join(output_dir, TRAINING_ARGS_NAME))

    def store_flos(self):
        # Storing the number of floating-point operations that went into the model
        if self.args.parallel_mode == ParallelMode.DISTRIBUTED:
            self.state.total_flos += (
                distributed_broadcast_scalars([self.current_flos], device=self.args.device).sum().item()
            )
            self.current_flos = 0
        else:
            self.state.total_flos += self.current_flos
            self.current_flos = 0

    def _sorted_checkpoints(
        self, output_dir=None, checkpoint_prefix=PREFIX_CHECKPOINT_DIR, use_mtime=False
    ) -> list[str]:
        ordering_and_checkpoint_path = []

        glob_checkpoints = [str(x) for x in Path(output_dir).glob(f"{checkpoint_prefix}-*") if os.path.isdir(x)]

        for path in glob_checkpoints:
            if use_mtime:
                ordering_and_checkpoint_path.append((os.path.getmtime(path), path))
            else:
                regex_match = re.match(f".*{checkpoint_prefix}-([0-9]+)", path)
                if regex_match is not None and regex_match.groups() is not None:
                    ordering_and_checkpoint_path.append((int(regex_match.groups()[0]), path))

        checkpoints_sorted = sorted(ordering_and_checkpoint_path)
        # mtime is not reliable on all filesystems, especially on some fuse fs in cloud environments
        # so we check if the mtime is fake and fallback to numerical ordering if needed
        if use_mtime and len(ordering_and_checkpoint_path) > 1:
            mtime_diff = checkpoints_sorted[-1][0] - checkpoints_sorted[0][0]
            if mtime_diff < 1.0:  # less than 1 second, which is almost impossible when mtime works fine
                warnings.warn("mtime may not be reliable on this filesystem, falling back to numerical ordering")
                return self._sorted_checkpoints(
                    use_mtime=False, output_dir=output_dir, checkpoint_prefix=checkpoint_prefix
                )
        checkpoints_sorted = [checkpoint[1] for checkpoint in checkpoints_sorted]

        # Make sure we don't delete the best model.
        if (
            self.state.best_model_checkpoint is not None
            and str(Path(self.state.best_model_checkpoint)) in checkpoints_sorted
        ):
            best_model_index = checkpoints_sorted.index(str(Path(self.state.best_model_checkpoint)))
            for i in range(best_model_index, len(checkpoints_sorted) - 2):
                checkpoints_sorted[i], checkpoints_sorted[i + 1] = checkpoints_sorted[i + 1], checkpoints_sorted[i]
        return checkpoints_sorted

    def _rotate_checkpoints(self, use_mtime=False, output_dir=None) -> None:
        if self.args.save_total_limit is None or self.args.save_total_limit <= 0:
            return

        # Check if we should delete older checkpoint(s)
        checkpoints_sorted = self._sorted_checkpoints(use_mtime=use_mtime, output_dir=output_dir)
        if len(checkpoints_sorted) <= self.args.save_total_limit:
            return

        # If save_total_limit=1 with load_best_model_at_end=True, we could end up deleting the last checkpoint, which
        # we don't do to allow resuming.
        save_total_limit = self.args.save_total_limit
        if (
            self.state.best_model_checkpoint is not None
            and self.args.save_total_limit == 1
            and checkpoints_sorted[-1] != self.state.best_model_checkpoint
        ):
            save_total_limit = 2

        number_of_checkpoints_to_delete = max(0, len(checkpoints_sorted) - save_total_limit)
        checkpoints_to_be_deleted = checkpoints_sorted[:number_of_checkpoints_to_delete]
        for checkpoint in checkpoints_to_be_deleted:
            logger.info(f"Deleting older checkpoint [{checkpoint}] due to args.save_total_limit")
            shutil.rmtree(checkpoint, ignore_errors=True)

    def evaluate(
        self,
        eval_dataset: Optional[Union[Dataset, dict[str, Dataset]]] = None,
        ignore_keys: Optional[list[str]] = None,
        metric_key_prefix: str = "eval",
    ) -> dict[str, float]:
        """
        Run evaluation and returns metrics.

        The calling script will be responsible for providing a method to compute metrics, as they are task-dependent
        (pass it to the init `compute_metrics` argument).

        You can also subclass and override this method to inject custom behavior.

        Args:
            eval_dataset (Union[`Dataset`, dict[str, `Dataset`]), *optional*):
                Pass a dataset if you wish to override `self.eval_dataset`. If it is a [`~datasets.Dataset`], columns
                not accepted by the `model.forward()` method are automatically removed. If it is a dictionary, it will
                evaluate on each dataset, prepending the dictionary key to the metric name. Datasets must implement the
                `__len__` method.

                <Tip>

                If you pass a dictionary with names of datasets as keys and datasets as values, evaluate will run
                separate evaluations on each dataset. This can be useful to monitor how training affects other
                datasets or simply to get a more fine-grained evaluation.
                When used with `load_best_model_at_end`, make sure `metric_for_best_model` references exactly one
                of the datasets. If you, for example, pass in `{"data1": data1, "data2": data2}` for two datasets
                `data1` and `data2`, you could specify `metric_for_best_model="eval_data1_loss"` for using the
                loss on `data1` and `metric_for_best_model="eval_data2_loss"` for the loss on `data2`.

                </Tip>

            ignore_keys (`list[str]`, *optional*):
                A list of keys in the output of your model (if it is a dictionary) that should be ignored when
                gathering predictions.
            metric_key_prefix (`str`, *optional*, defaults to `"eval"`):
                An optional prefix to be used as the metrics key prefix. For example the metrics "bleu" will be named
                "eval_bleu" if the prefix is "eval" (default)

        Returns:
            A dictionary containing the evaluation loss and the potential metrics computed from the predictions. The
            dictionary also contains the epoch number which comes from the training state.
        """
        # handle multiple eval datasets
        override = eval_dataset is not None
        eval_dataset = eval_dataset if override else self.eval_dataset
        if isinstance(eval_dataset, dict):
            metrics = {}
            for eval_dataset_name, _eval_dataset in eval_dataset.items():
                dataset_metrics = self.evaluate(
                    eval_dataset=_eval_dataset if override else eval_dataset_name,
                    ignore_keys=ignore_keys,
                    metric_key_prefix=f"{metric_key_prefix}_{eval_dataset_name}",
                )
                metrics.update(dataset_metrics)
            return metrics

        # memory metrics - must set up as early as possible
        self._memory_tracker.start()

        eval_dataloader = self.get_eval_dataloader(eval_dataset)
        if self.is_fsdp_xla_v2_enabled:
            eval_dataloader = tpu_spmd_dataloader(eval_dataloader)

        start_time = time.time()

        eval_loop = self.prediction_loop if self.args.use_legacy_prediction_loop else self.evaluation_loop
        output = eval_loop(
            eval_dataloader,
            description="Evaluation",
            # No point gathering the predictions if there are no metrics, otherwise we defer to
            # self.args.prediction_loss_only
            prediction_loss_only=True if self.compute_metrics is None else None,
            ignore_keys=ignore_keys,
            metric_key_prefix=metric_key_prefix,
        )

        total_batch_size = self.args.eval_batch_size * self.args.world_size
        if f"{metric_key_prefix}_jit_compilation_time" in output.metrics:
            start_time += output.metrics[f"{metric_key_prefix}_jit_compilation_time"]
        if f"{metric_key_prefix}_model_preparation_time" in output.metrics:
            start_time += output.metrics[f"{metric_key_prefix}_model_preparation_time"]
        output.metrics.update(
            speed_metrics(
                metric_key_prefix,
                start_time,
                num_samples=output.num_samples,
                num_steps=math.ceil(output.num_samples / total_batch_size),
            )
        )

        self.log(output.metrics)

        if DebugOption.TPU_METRICS_DEBUG in self.args.debug:
            # tpu-comment: Logging debug metrics for PyTorch/XLA (compile, execute times, ops, etc.)
            xm.master_print(met.metrics_report())

        self.control = self.callback_handler.on_evaluate(self.args, self.state, self.control, output.metrics)

        self._memory_tracker.stop_and_update_metrics(output.metrics)

        return output.metrics

    def predict(
        self, test_dataset: Dataset, ignore_keys: Optional[list[str]] = None, metric_key_prefix: str = "test"
    ) -> PredictionOutput:
        """
        Run prediction and returns predictions and potential metrics.

        Depending on the dataset and your use case, your test dataset may contain labels. In that case, this method
        will also return metrics, like in `evaluate()`.

        Args:
            test_dataset (`Dataset`):
                Dataset to run the predictions on. If it is an `datasets.Dataset`, columns not accepted by the
                `model.forward()` method are automatically removed. Has to implement the method `__len__`
            ignore_keys (`list[str]`, *optional*):
                A list of keys in the output of your model (if it is a dictionary) that should be ignored when
                gathering predictions.
            metric_key_prefix (`str`, *optional*, defaults to `"test"`):
                An optional prefix to be used as the metrics key prefix. For example the metrics "bleu" will be named
                "test_bleu" if the prefix is "test" (default)

        <Tip>

        If your predictions or labels have different sequence length (for instance because you're doing dynamic padding
        in a token classification task) the predictions will be padded (on the right) to allow for concatenation into
        one array. The padding index is -100.

        </Tip>

        Returns: *NamedTuple* A namedtuple with the following keys:

            - predictions (`np.ndarray`): The predictions on `test_dataset`.
            - label_ids (`np.ndarray`, *optional*): The labels (if the dataset contained some).
            - metrics (`dict[str, float]`, *optional*): The potential dictionary of metrics (if the dataset contained
              labels).
        """
        # memory metrics - must set up as early as possible
        self._memory_tracker.start()

        test_dataloader = self.get_test_dataloader(test_dataset)
        start_time = time.time()

        eval_loop = self.prediction_loop if self.args.use_legacy_prediction_loop else self.evaluation_loop
        output = eval_loop(
            test_dataloader, description="Prediction", ignore_keys=ignore_keys, metric_key_prefix=metric_key_prefix
        )
        total_batch_size = self.args.eval_batch_size * self.args.world_size
        if f"{metric_key_prefix}_jit_compilation_time" in output.metrics:
            start_time += output.metrics[f"{metric_key_prefix}_jit_compilation_time"]
        if f"{metric_key_prefix}_model_preparation_time" in output.metrics:
            start_time += output.metrics[f"{metric_key_prefix}_model_preparation_time"]
        output.metrics.update(
            speed_metrics(
                metric_key_prefix,
                start_time,
                num_samples=output.num_samples,
                num_steps=math.ceil(output.num_samples / total_batch_size),
            )
        )

        self.control = self.callback_handler.on_predict(self.args, self.state, self.control, output.metrics)
        self._memory_tracker.stop_and_update_metrics(output.metrics)

        return PredictionOutput(predictions=output.predictions, label_ids=output.label_ids, metrics=output.metrics)

    def evaluation_loop(
        self,
        dataloader: DataLoader,
        description: str,
        prediction_loss_only: Optional[bool] = None,
        ignore_keys: Optional[list[str]] = None,
        metric_key_prefix: str = "eval",
    ) -> EvalLoopOutput:
        """
        Prediction/evaluation loop, shared by `Trainer.evaluate()` and `Trainer.predict()`.

        Works both with or without labels.
        """
        args = self.args

        prediction_loss_only = prediction_loss_only if prediction_loss_only is not None else args.prediction_loss_only

        # if eval is called w/o train, handle model prep here
        if self.is_deepspeed_enabled and self.deepspeed is None:
            _, _ = deepspeed_init(self, num_training_steps=0, inference=True)

        model = self._wrap_model(self.model, training=False, dataloader=dataloader)

        if len(self.accelerator._models) == 0 and model is self.model:
            start_time = time.time()
            model = (
                self.accelerator.prepare(model)
                if self.is_deepspeed_enabled
                or (self.is_fsdp_enabled and self.accelerator.mixed_precision != "fp8" and not self.args.torch_compile)
                else self.accelerator.prepare_model(model, evaluation_mode=True)
            )
            self.model_preparation_time = round(time.time() - start_time, 4)

            if self.is_fsdp_enabled:
                self.model = model

            # for the rest of this function `model` is the outside model, whether it was wrapped or not
            if model is not self.model:
                self.model_wrapped = model

            # backward compatibility
            if self.is_deepspeed_enabled:
                self.deepspeed = self.model_wrapped

        # if full fp16 or bf16 eval is wanted and this ``evaluation`` or ``predict`` isn't called
        # while ``train`` is running, cast it to the right dtype first and then put on device
        if not self.is_in_train:
            if args.fp16_full_eval:
                model = model.to(dtype=torch.float16, device=args.device)
            elif args.bf16_full_eval:
                model = model.to(dtype=torch.bfloat16, device=args.device)

        batch_size = self.args.eval_batch_size

        logger.info(f"\n***** Running {description} *****")
        if has_length(dataloader):
            logger.info(f"  Num examples = {self.num_examples(dataloader)}")
        else:
            logger.info("  Num examples: Unknown")
        logger.info(f"  Batch size = {batch_size}")

        model.eval()
        if hasattr(self.optimizer, "eval") and callable(self.optimizer.eval):
            self.optimizer.eval()

        self.callback_handler.eval_dataloader = dataloader
        # Do this before wrapping.
        eval_dataset = getattr(dataloader, "dataset", None)

        if args.past_index >= 0:
            self._past = None

        # Initialize containers
        all_losses = EvalLoopContainer(self.args.eval_do_concat_batches, padding_index=-100)
        all_preds = EvalLoopContainer(self.args.eval_do_concat_batches, padding_index=-100)
        all_labels = EvalLoopContainer(self.args.eval_do_concat_batches, padding_index=-100)
        all_inputs = EvalLoopContainer(self.args.eval_do_concat_batches, padding_index=-100)

        metrics = None
        eval_set_kwargs = {}

        # Will be useful when we have an iterable dataset so don't know its length.
        observed_num_examples = 0

        # Main evaluation loop
        for step, inputs in enumerate(dataloader):
            # Update the observed num examples
            observed_batch_size = find_batch_size(inputs)
            if observed_batch_size is not None:
                observed_num_examples += observed_batch_size
                # For batch samplers, batch_size is not known by the dataloader in advance.
                if batch_size is None:
                    batch_size = observed_batch_size

            # Prediction step
            losses, logits, labels = self.prediction_step(model, inputs, prediction_loss_only, ignore_keys=ignore_keys)
            main_input_name = getattr(self.model, "main_input_name", "input_ids")
            inputs_decode = (
                self._prepare_input(inputs[main_input_name]) if "inputs" in args.include_for_metrics else None
            )

            if is_torch_xla_available():
                xm.mark_step()

            # Update containers
            if losses is not None:
                losses = self.gather_function(losses.repeat(batch_size))
                all_losses.add(losses)
            if inputs_decode is not None:
                inputs_decode = self.accelerator.pad_across_processes(inputs_decode, dim=1, pad_index=-100)
                inputs_decode = self.gather_function(inputs_decode)
                if not self.args.batch_eval_metrics or description == "Prediction":
                    all_inputs.add(inputs_decode)
            if labels is not None:
                # Pad labels here, preparing for preprocess_logits_for_metrics in next logits block.
                labels = self.accelerator.pad_across_processes(labels, dim=1, pad_index=-100)
            if logits is not None:
                logits = self.accelerator.pad_across_processes(logits, dim=1, pad_index=-100)
                if self.preprocess_logits_for_metrics is not None:
                    logits = self.preprocess_logits_for_metrics(logits, labels)
                logits = self.gather_function(logits)
                if not self.args.batch_eval_metrics or description == "Prediction":
                    all_preds.add(logits)
            if labels is not None:
                labels = self.gather_function(labels)
                if not self.args.batch_eval_metrics or description == "Prediction":
                    all_labels.add(labels)

            self.control = self.callback_handler.on_prediction_step(args, self.state, self.control)

            if self.args.batch_eval_metrics:
                if self.compute_metrics is not None and logits is not None and labels is not None:
                    is_last_step = self.accelerator.gradient_state.end_of_dataloader
                    batch_kwargs = {}
                    batch_kwargs["losses"] = losses if "loss" in args.include_for_metrics else None
                    batch_kwargs["inputs"] = inputs if "inputs" in args.include_for_metrics else None
                    metrics = self.compute_metrics(
                        EvalPrediction(predictions=logits, label_ids=labels, **batch_kwargs),
                        compute_result=is_last_step,
                    )

                del losses, logits, labels, inputs
                torch.cuda.empty_cache()

            # Gather all tensors and put them back on the CPU if we have done enough accumulation steps.
            elif args.eval_accumulation_steps is not None and (step + 1) % args.eval_accumulation_steps == 0:
                all_losses.to_cpu_and_numpy()
                all_preds.to_cpu_and_numpy()
                all_labels.to_cpu_and_numpy()
                all_inputs.to_cpu_and_numpy()

                del losses, logits, labels, inputs
                torch.cuda.empty_cache()

        # After all calls to `.gather_function`, reset to `gather_for_metrics`:
        self.gather_function = self.accelerator.gather_for_metrics
        if args.past_index and hasattr(self, "_past"):
            # Clean the state at the end of the evaluation loop
            delattr(self, "_past")

        # Gather all remaining tensors and put them back on the CPU
        all_losses = all_losses.get_arrays()
        all_preds = all_preds.get_arrays()
        all_labels = all_labels.get_arrays()
        all_inputs = all_inputs.get_arrays()

        # Number of samples
        if has_length(eval_dataset):
            num_samples = len(eval_dataset)
        # The instance check is weird and does not actually check for the type, but whether the dataset has the right
        # methods. Therefore we need to make sure it also has the attribute.
        elif isinstance(eval_dataset, IterableDatasetShard) and getattr(eval_dataset, "num_examples", 0) > 0:
            num_samples = eval_dataset.num_examples
        else:
            if has_length(dataloader):
                num_samples = self.num_examples(dataloader)
            else:  # both len(dataloader.dataset) and len(dataloader) fail
                num_samples = observed_num_examples
        if num_samples == 0 and observed_num_examples > 0:
            num_samples = observed_num_examples

        # Metrics!
        if (
            self.compute_metrics is not None
            and all_preds is not None
            and all_labels is not None
            and not self.args.batch_eval_metrics
        ):
            eval_set_kwargs["losses"] = all_losses if "loss" in args.include_for_metrics else None
            eval_set_kwargs["inputs"] = all_inputs if "inputs" in args.include_for_metrics else None
            metrics = self.compute_metrics(
                EvalPrediction(predictions=all_preds, label_ids=all_labels, **eval_set_kwargs)
            )
        elif metrics is None:
            metrics = {}

        # To be JSON-serializable, we need to remove numpy types or zero-d tensors
        metrics = denumpify_detensorize(metrics)

        if isinstance(all_losses, list) and all_losses:
            metrics[f"{metric_key_prefix}_loss"] = np.concatenate(all_losses).mean().item()
        elif isinstance(all_losses, np.ndarray):
            metrics[f"{metric_key_prefix}_loss"] = all_losses.mean().item()
        if hasattr(self, "jit_compilation_time"):
            metrics[f"{metric_key_prefix}_jit_compilation_time"] = self.jit_compilation_time
        if hasattr(self, "model_preparation_time"):
            metrics[f"{metric_key_prefix}_model_preparation_time"] = self.model_preparation_time

        # Prefix all keys with metric_key_prefix + '_'
        for key in list(metrics.keys()):
            if not key.startswith(f"{metric_key_prefix}_"):
                metrics[f"{metric_key_prefix}_{key}"] = metrics.pop(key)

        return EvalLoopOutput(predictions=all_preds, label_ids=all_labels, metrics=metrics, num_samples=num_samples)

    def _nested_gather(self, tensors, name=None):
        """
        Gather value of `tensors` (tensor or list/tuple of nested tensors) and convert them to numpy before
        concatenating them to `gathered`
        """
        if tensors is None:
            return
        if is_torch_xla_available():
            if name is None:
                name = "nested_gather"
            tensors = nested_xla_mesh_reduce(tensors, name)
        elif is_sagemaker_mp_enabled():
            tensors = smp_gather(tensors)
        elif (self.args.distributed_state is not None and self.args.distributed_state.distributed_type != "NO") or (
            self.args.distributed_state is None and self.args.local_rank != -1
        ):
            tensors = distributed_concat(tensors)
        return tensors

    def prediction_step(
        self,
        model: nn.Module,
        inputs: dict[str, Union[torch.Tensor, Any]],
        prediction_loss_only: bool,
        ignore_keys: Optional[list[str]] = None,
    ) -> tuple[Optional[torch.Tensor], Optional[torch.Tensor], Optional[torch.Tensor]]:
        """
        Perform an evaluation step on `model` using `inputs`.

        Subclass and override to inject custom behavior.

        Args:
            model (`nn.Module`):
                The model to evaluate.
            inputs (`dict[str, Union[torch.Tensor, Any]]`):
                The inputs and targets of the model.

                The dictionary will be unpacked before being fed to the model. Most models expect the targets under the
                argument `labels`. Check your model's documentation for all accepted arguments.
            prediction_loss_only (`bool`):
                Whether or not to return the loss only.
            ignore_keys (`list[str]`, *optional*):
                A list of keys in the output of your model (if it is a dictionary) that should be ignored when
                gathering predictions.

        Return:
            tuple[Optional[torch.Tensor], Optional[torch.Tensor], Optional[torch.Tensor]]: A tuple with the loss,
            logits and labels (each being optional).
        """
        has_labels = False if len(self.label_names) == 0 else all(inputs.get(k) is not None for k in self.label_names)
        # For CLIP-like models capable of returning loss values.
        # If `return_loss` is not specified or being `None` in `inputs`, we check if the default value of `return_loss`
        # is `True` in `model.forward`.
        return_loss = inputs.get("return_loss", None)
        if return_loss is None:
            return_loss = self.can_return_loss
        loss_without_labels = True if len(self.label_names) == 0 and return_loss else False

        inputs = self._prepare_inputs(inputs)
        if ignore_keys is None:
            if hasattr(self.model, "config"):
                ignore_keys = getattr(self.model.config, "keys_to_ignore_at_inference", ["past_key_values"])
            else:
                ignore_keys = []

        # labels may be popped when computing the loss (label smoothing for instance) so we grab them first.
        if has_labels or loss_without_labels:
            labels = nested_detach(tuple(inputs.get(name) for name in self.label_names))
            if len(labels) == 1:
                labels = labels[0]
        else:
            labels = None

        with torch.no_grad():
            if is_sagemaker_mp_enabled():
                raw_outputs = smp_forward_only(model, inputs)
                if has_labels or loss_without_labels:
                    if isinstance(raw_outputs, dict):
                        loss_mb = raw_outputs["loss"]
                        logits_mb = tuple(v for k, v in raw_outputs.items() if k not in ignore_keys + ["loss"])
                    else:
                        loss_mb = raw_outputs[0]
                        logits_mb = raw_outputs[1:]

                    loss = loss_mb.reduce_mean().detach().cpu()
                    logits = smp_nested_concat(logits_mb)
                else:
                    loss = None
                    if isinstance(raw_outputs, dict):
                        logits_mb = tuple(v for k, v in raw_outputs.items() if k not in ignore_keys)
                    else:
                        logits_mb = raw_outputs
                    logits = smp_nested_concat(logits_mb)
            else:
                if has_labels or loss_without_labels:
                    with self.compute_loss_context_manager():
                        loss, outputs = self.compute_loss(model, inputs, return_outputs=True)
                    loss = loss.detach().mean()

                    if isinstance(outputs, dict):
                        logits = tuple(v for k, v in outputs.items() if k not in ignore_keys + ["loss"])
                    else:
                        logits = outputs[1:]
                else:
                    loss = None
                    with self.compute_loss_context_manager():
                        outputs = model(**inputs)
                    if isinstance(outputs, dict):
                        logits = tuple(v for k, v in outputs.items() if k not in ignore_keys)
                    else:
                        logits = outputs
                    # TODO: this needs to be fixed and made cleaner later.
                    if self.args.past_index >= 0:
                        self._past = outputs[self.args.past_index - 1]

        if prediction_loss_only:
            return (loss, None, None)

        logits = nested_detach(logits)
        if len(logits) == 1:
            logits = logits[0]

        return (loss, logits, labels)

    def floating_point_ops(self, inputs: dict[str, Union[torch.Tensor, Any]]):
        """
        For models that inherit from [`PreTrainedModel`], uses that method to compute the number of floating point
        operations for every backward + forward pass. If using another model, either implement such a method in the
        model or subclass and override this method.

        Args:
            inputs (`dict[str, Union[torch.Tensor, Any]]`):
                The inputs and targets of the model.

        Returns:
            `int`: The number of floating-point operations.
        """
        if hasattr(self.model, "floating_point_ops"):
            return self.model.floating_point_ops(inputs)
        else:
            return 0

    def init_hf_repo(self, token: Optional[str] = None):
        """
        Initializes a git repo in `self.args.hub_model_id`.
        """
        # Only on process zero
        if not self.is_world_process_zero():
            return

        if self.args.hub_model_id is None:
            repo_name = Path(self.args.output_dir).absolute().name
        else:
            repo_name = self.args.hub_model_id

        token = token if token is not None else self.args.hub_token
        repo_url = create_repo(repo_name, token=token, private=self.args.hub_private_repo, exist_ok=True)
        self.hub_model_id = repo_url.repo_id
        self.push_in_progress = None

    def create_model_card(
        self,
        language: Optional[str] = None,
        license: Optional[str] = None,
        tags: Union[str, list[str], None] = None,
        model_name: Optional[str] = None,
        finetuned_from: Optional[str] = None,
        tasks: Union[str, list[str], None] = None,
        dataset_tags: Union[str, list[str], None] = None,
        dataset: Union[str, list[str], None] = None,
        dataset_args: Union[str, list[str], None] = None,
    ):
        """
        Creates a draft of a model card using the information available to the `Trainer`.

        Args:
            language (`str`, *optional*):
                The language of the model (if applicable)
            license (`str`, *optional*):
                The license of the model. Will default to the license of the pretrained model used, if the original
                model given to the `Trainer` comes from a repo on the Hub.
            tags (`str` or `list[str]`, *optional*):
                Some tags to be included in the metadata of the model card.
            model_name (`str`, *optional*):
                The name of the model.
            finetuned_from (`str`, *optional*):
                The name of the model used to fine-tune this one (if applicable). Will default to the name of the repo
                of the original model given to the `Trainer` (if it comes from the Hub).
            tasks (`str` or `list[str]`, *optional*):
                One or several task identifiers, to be included in the metadata of the model card.
            dataset_tags (`str` or `list[str]`, *optional*):
                One or several dataset tags, to be included in the metadata of the model card.
            dataset (`str` or `list[str]`, *optional*):
                One or several dataset identifiers, to be included in the metadata of the model card.
            dataset_args (`str` or `list[str]`, *optional*):
               One or several dataset arguments, to be included in the metadata of the model card.
        """
        if not self.is_world_process_zero():
            return

        model_card_filepath = os.path.join(self.args.output_dir, "README.md")
        is_peft_library = False
        if os.path.exists(model_card_filepath):
            library_name = ModelCard.load(model_card_filepath).data.get("library_name")
            is_peft_library = library_name == "peft"

            # Append existing tags in `tags`
            existing_tags = ModelCard.load(model_card_filepath).data.tags
            if tags is not None and existing_tags is not None:
                if isinstance(tags, str):
                    tags = [tags]
                for tag in existing_tags:
                    if tag not in tags:
                        tags.append(tag)

        training_summary = TrainingSummary.from_trainer(
            self,
            language=language,
            license=license,
            tags=tags,
            model_name=model_name,
            finetuned_from=finetuned_from,
            tasks=tasks,
            dataset_tags=dataset_tags,
            dataset=dataset,
            dataset_args=dataset_args,
        )
        model_card = training_summary.to_model_card()
        with open(model_card_filepath, "w") as f:
            f.write(model_card)

        if is_peft_library:
            self.accelerator.unwrap_model(self.model).create_or_update_model_card(self.args.output_dir)

    def _push_from_checkpoint(self, checkpoint_folder):
        # Only push from one node.
        if not self.is_world_process_zero() or self.args.hub_strategy == HubStrategy.END:
            return
        # If we haven't finished the last push, we don't do this one unless args.hub_always_push=True.
        if not self.args.hub_always_push and self.push_in_progress is not None and not self.push_in_progress.is_done():
            return

        output_dir = self.args.output_dir
        # To avoid a new synchronization of all model weights, we just copy the file from the checkpoint folder
        modeling_files = [CONFIG_NAME, WEIGHTS_NAME, SAFE_WEIGHTS_NAME]
        #  Add sharded checkpoints if we have an index
        for index_file in [WEIGHTS_INDEX_NAME, SAFE_WEIGHTS_INDEX_NAME]:
            index_path = os.path.join(checkpoint_folder, index_file)
            if os.path.isfile(index_path):
                modeling_files.append(index_file)
                with open(index_path) as f:
                    index = json.loads(f.read())
                shard_files = list(set(index["weight_map"].values()))
                modeling_files.extend(shard_files)
        if is_peft_available():
            modeling_files.extend([ADAPTER_CONFIG_NAME, ADAPTER_WEIGHTS_NAME, ADAPTER_SAFE_WEIGHTS_NAME])
        for modeling_file in modeling_files:
            if os.path.isfile(os.path.join(checkpoint_folder, modeling_file)):
                shutil.copy(os.path.join(checkpoint_folder, modeling_file), os.path.join(output_dir, modeling_file))
        # Saving the processing class is fast and we don't know how many files it may have spawned, so we resave it to be sure.
        if self.processing_class is not None:
            self.processing_class.save_pretrained(output_dir)
        # Same for the training arguments
        torch.save(self.args, os.path.join(output_dir, TRAINING_ARGS_NAME))

        if self.args.save_strategy == SaveStrategy.STEPS:
            commit_message = f"Training in progress, step {self.state.global_step}"
        else:
            commit_message = f"Training in progress, epoch {int(self.state.epoch)}"

        model_push_job = upload_folder(
            repo_id=self.hub_model_id,
            folder_path=output_dir,
            commit_message=commit_message,
            token=self.args.hub_token,
            run_as_future=True,
            ignore_patterns=["_*", f"{PREFIX_CHECKPOINT_DIR}-*"],
            revision=self.args.hub_revision,
        )

        push_jobs = [model_push_job]

        if self.args.hub_strategy in [HubStrategy.CHECKPOINT, HubStrategy.ALL_CHECKPOINTS]:
            path_in_repo = (
                "last-checkpoint" if self.args.hub_strategy == HubStrategy.CHECKPOINT else Path(checkpoint_folder).name
            )
            checkpoint_push = upload_folder(
                repo_id=self.hub_model_id,
                folder_path=checkpoint_folder,
                path_in_repo=path_in_repo,
                commit_message=commit_message + ", checkpoint",
                token=self.args.hub_token,
                run_as_future=True,
                revision=self.args.hub_revision,
            )
            push_jobs.append(checkpoint_push)

        if self.push_in_progress is None or self.push_in_progress.is_done():
            self.push_in_progress = PushInProgress(push_jobs)
        else:
            self.push_in_progress.jobs.extend(push_jobs)

    def _finish_current_push(self):
        if not hasattr(self, "push_in_progress"):
            return
        if self.push_in_progress is not None and not self.push_in_progress.is_done():
            logger.info("Waiting for the current checkpoint push to be finished, this might take a couple of minutes.")
            self.push_in_progress.wait_until_done()

    def push_to_hub(
        self,
        commit_message: Optional[str] = "End of training",
        blocking: bool = True,
        token: Optional[str] = None,
        revision: Optional[str] = None,
        **kwargs,
    ) -> str:
        """
        Upload `self.model` and `self.processing_class` to the 🤗 model hub on the repo `self.args.hub_model_id`.

        Parameters:
            commit_message (`str`, *optional*, defaults to `"End of training"`):
                Message to commit while pushing.
            blocking (`bool`, *optional*, defaults to `True`):
                Whether the function should return only when the `git push` has finished.
            token (`str`, *optional*, defaults to `None`):
                Token with write permission to overwrite Trainer's original args.
            revision (`str`, *optional*):
                The git revision to commit from. Defaults to the head of the "main" branch.
            kwargs (`dict[str, Any]`, *optional*):
                Additional keyword arguments passed along to [`~Trainer.create_model_card`].

        Returns:
            The URL of the repository where the model was pushed if `blocking=False`, or a `Future` object tracking the
            progress of the commit if `blocking=True`.
        """
        model_name = kwargs.pop("model_name", None)
        if model_name is None and self.args.should_save:
            if self.args.hub_model_id is None:
                model_name = Path(self.args.output_dir).name
            else:
                model_name = self.args.hub_model_id.split("/")[-1]
        token = token if token is not None else self.args.hub_token

        # In case the user calls this method with args.push_to_hub = False
        if self.hub_model_id is None:
            self.init_hf_repo(token=token)

        # Needs to be executed on all processes for TPU training, but will only save on the processed determined by
        # self.args.should_save.
        self.save_model(_internal_call=True)

        # Only push from one node.
        if not self.is_world_process_zero():
            return

        # Add additional tags in the case the model has already some tags and users pass
        # "tags" argument to `push_to_hub` so that trainer automatically handles internal tags
        # from all models since Trainer does not call `model.push_to_hub`.
        if getattr(self.model, "model_tags", None) is not None:
            if "tags" not in kwargs:
                kwargs["tags"] = []

            # If it is a string, convert it to a list
            if isinstance(kwargs["tags"], str):
                kwargs["tags"] = [kwargs["tags"]]

            for model_tag in self.model.model_tags:
                if model_tag not in kwargs["tags"]:
                    kwargs["tags"].append(model_tag)

        self.create_model_card(model_name=model_name, **kwargs)

        if revision is None:
            revision = self.args.hub_revision

        # Wait for the current upload to be finished.
        self._finish_current_push()

        return upload_folder(
            repo_id=self.hub_model_id,
            folder_path=self.args.output_dir,
            commit_message=commit_message,
            token=token,
            run_as_future=not blocking,
            ignore_patterns=["_*", f"{PREFIX_CHECKPOINT_DIR}-*"],
            revision=revision,
        )

    #
    # Deprecated code
    #

    def prediction_loop(
        self,
        dataloader: DataLoader,
        description: str,
        prediction_loss_only: Optional[bool] = None,
        ignore_keys: Optional[list[str]] = None,
        metric_key_prefix: str = "eval",
    ) -> EvalLoopOutput:
        """
        Prediction/evaluation loop, shared by `Trainer.evaluate()` and `Trainer.predict()`.

        Works both with or without labels.
        """
        args = self.args

        if not has_length(dataloader):
            raise ValueError("dataloader must implement a working __len__")

        prediction_loss_only = prediction_loss_only if prediction_loss_only is not None else args.prediction_loss_only

        # if eval is called w/o train, handle model prep here
        if self.is_deepspeed_enabled and self.deepspeed is None:
            _, _ = deepspeed_init(self, num_training_steps=0, inference=True)

        model = self._wrap_model(self.model, training=False, dataloader=dataloader)

        if len(self.accelerator._models) == 0 and model is self.model:
            model = (
                self.accelerator.prepare(model)
                if self.is_deepspeed_enabled or self.is_fsdp_enabled
                else self.accelerator.prepare_model(model, evaluation_mode=True)
            )

            if self.is_fsdp_enabled:
                self.model = model

            # for the rest of this function `model` is the outside model, whether it was wrapped or not
            if model is not self.model:
                self.model_wrapped = model

            # backward compatibility
            if self.is_deepspeed_enabled:
                self.deepspeed = self.model_wrapped

        # if full fp16 or bf16 eval is wanted and this ``evaluation`` or ``predict`` isn't called
        # while ``train`` is running, cast it to the right dtype first and then put on device
        if not self.is_in_train:
            if args.fp16_full_eval:
                model = model.to(dtype=torch.float16, device=args.device)
            elif args.bf16_full_eval:
                model = model.to(dtype=torch.bfloat16, device=args.device)

        batch_size = (
            dataloader.total_batch_size
            if getattr(dataloader, "_is_accelerate_prepared", False)
            else dataloader.batch_size
        )

        if batch_size is None:
            raise ValueError(
                "Batch size cannot be None. Ensure the dataloader has a valid batch_size or total_batch_size."
            )

        num_examples = self.num_examples(dataloader)
        logger.info(f"\n***** Running {description} *****")
        logger.info(f"  Num examples = {num_examples}")
        logger.info(f"  Batch size = {batch_size}")

        losses_host: Optional[torch.Tensor] = None
        preds_host: Union[torch.Tensor, list[torch.Tensor], None] = None
        labels_host: Union[torch.Tensor, list[torch.Tensor], None] = None
        inputs_host: Union[torch.Tensor, list[torch.Tensor], None] = None
        metrics: Optional[dict] = None
        eval_set_kwargs: dict = {}

        world_size = max(1, args.world_size)

        eval_losses_gatherer = DistributedTensorGatherer(world_size, num_examples, make_multiple_of=batch_size)
        if not prediction_loss_only:
            # The actual number of eval_sample can be greater than num_examples in distributed settings (when we pass
            # a batch size to the sampler)
            make_multiple_of = None
            if hasattr(dataloader, "sampler") and isinstance(dataloader.sampler, SequentialDistributedSampler):
                make_multiple_of = dataloader.sampler.batch_size
            preds_gatherer = DistributedTensorGatherer(world_size, num_examples, make_multiple_of=make_multiple_of)
            labels_gatherer = DistributedTensorGatherer(world_size, num_examples, make_multiple_of=make_multiple_of)
            inputs_gatherer = DistributedTensorGatherer(world_size, num_examples, make_multiple_of=make_multiple_of)

        model.eval()
        if hasattr(self.optimizer, "eval") and callable(self.optimizer.eval):
            self.optimizer.eval()

        if args.past_index >= 0:
            self._past = None

        self.callback_handler.eval_dataloader = dataloader

        for step, inputs in enumerate(dataloader):
            loss, logits, labels = self.prediction_step(model, inputs, prediction_loss_only, ignore_keys=ignore_keys)
            main_input_name = getattr(self.model, "main_input_name", "input_ids")
            inputs_decode = (
                self._prepare_input(inputs[main_input_name]) if "inputs" in args.include_for_metrics else None
            )

            if loss is not None:
                losses = loss.repeat(batch_size)
                losses_host = losses if losses_host is None else torch.cat((losses_host, losses), dim=0)
            if logits is not None:
                preds_host = logits if preds_host is None else nested_concat(preds_host, logits, padding_index=-100)
            if labels is not None:
                labels_host = labels if labels_host is None else nested_concat(labels_host, labels, padding_index=-100)
            if inputs_decode is not None:
                inputs_host = (
                    inputs_decode
                    if inputs_host is None
                    else nested_concat(inputs_host, inputs_decode, padding_index=-100)
                )
            self.control = self.callback_handler.on_prediction_step(args, self.state, self.control)

            if self.args.batch_eval_metrics:
                if self.compute_metrics is not None and preds_host is not None and labels_host is not None:
                    is_last_step = self.accelerator.gradient_state.end_of_dataloader
                    batch_kwargs = {}
                    batch_kwargs["losses"] = losses_host if "loss" in args.include_for_metrics else None
                    batch_kwargs["inputs"] = inputs_host if "inputs" in args.include_for_metrics else None
                    metrics = self.compute_metrics(
                        EvalPrediction(predictions=preds_host, label_ids=labels_host, **batch_kwargs),
                        compute_result=is_last_step,
                    )

            if self.args.batch_eval_metrics or (
                args.eval_accumulation_steps is not None and (step + 1) % args.eval_accumulation_steps == 0
            ):
                # Gather all tensors and put them back on the CPU if we have done enough accumulation steps.
                eval_losses_gatherer.add_arrays(self._gather_and_numpify(losses_host, "eval_losses"))
                if not prediction_loss_only:
                    preds_gatherer.add_arrays(self._gather_and_numpify(preds_host, "eval_preds"))
                    labels_gatherer.add_arrays(self._gather_and_numpify(labels_host, "eval_label_ids"))
                    inputs_gatherer.add_arrays(self._gather_and_numpify(inputs_host, "eval_inputs_ids"))

                # Set back to None to begin a new accumulation
                del losses_host, preds_host, labels_host, inputs_host
                torch.cuda.empty_cache()
                losses_host, preds_host, labels_host, inputs_host = None, None, None, None

        if args.past_index and hasattr(self, "_past"):
            # Clean the state at the end of the evaluation loop
            delattr(self, "_past")

        # Gather all remaining tensors and put them back on the CPU
        eval_losses_gatherer.add_arrays(self._gather_and_numpify(losses_host, "eval_losses"))
        if not prediction_loss_only:
            preds_gatherer.add_arrays(self._gather_and_numpify(preds_host, "eval_preds"))
            labels_gatherer.add_arrays(self._gather_and_numpify(labels_host, "eval_label_ids"))
            inputs_gatherer.add_arrays(self._gather_and_numpify(inputs_host, "eval_inputs_ids"))

        eval_loss = eval_losses_gatherer.finalize()
        preds = preds_gatherer.finalize() if not prediction_loss_only else None
        label_ids = labels_gatherer.finalize() if not prediction_loss_only else None
        inputs_ids = inputs_gatherer.finalize() if not prediction_loss_only else None

        if (
            self.compute_metrics is not None
            and preds is not None
            and label_ids is not None
            and not self.args.batch_eval_metrics
        ):
            eval_set_kwargs["losses"] = eval_loss if "loss" in args.include_for_metrics else None
            eval_set_kwargs["inputs"] = inputs_ids if "inputs" in args.include_for_metrics else None
            metrics = self.compute_metrics(EvalPrediction(predictions=preds, label_ids=label_ids, **eval_set_kwargs))
        elif metrics is None:
            metrics = {}

        # To be JSON-serializable, we need to remove numpy types or zero-d tensors
        metrics = denumpify_detensorize(metrics)

        if eval_loss is not None:
            metrics[f"{metric_key_prefix}_loss"] = eval_loss.mean().item()

        # Prefix all keys with metric_key_prefix + '_'
        for key in list(metrics.keys()):
            if not key.startswith(f"{metric_key_prefix}_"):
                metrics[f"{metric_key_prefix}_{key}"] = metrics.pop(key)

        return EvalLoopOutput(predictions=preds, label_ids=label_ids, metrics=metrics, num_samples=num_examples)

    def _gather_and_numpify(self, tensors, name):
        """
        Gather value of `tensors` (tensor or list/tuple of nested tensors) and convert them to numpy before
        concatenating them to `gathered`
        """
        if tensors is None:
            return
        if is_torch_xla_available():
            tensors = nested_xla_mesh_reduce(tensors, name)
        elif is_sagemaker_mp_enabled():
            tensors = smp_gather(tensors)
        elif self.args.parallel_mode == ParallelMode.DISTRIBUTED:
            tensors = distributed_concat(tensors)

        return nested_numpify(tensors)

    def _add_sm_patterns_to_gitignore(self) -> None:
        """Add SageMaker Checkpointing patterns to .gitignore file."""
        # Make sure we only do this on the main process
        if not self.is_world_process_zero():
            return

        patterns = ["*.sagemaker-uploading", "*.sagemaker-uploaded"]

        # Get current .gitignore content
        if os.path.exists(os.path.join(self.repo.local_dir, ".gitignore")):
            with open(os.path.join(self.repo.local_dir, ".gitignore")) as f:
                current_content = f.read()
        else:
            current_content = ""

        # Add the patterns to .gitignore
        content = current_content
        for pattern in patterns:
            if pattern not in content:
                if content.endswith("\n"):
                    content += pattern
                else:
                    content += f"\n{pattern}"

        # Write the .gitignore file if it has changed
        if content != current_content:
            with open(os.path.join(self.repo.local_dir, ".gitignore"), "w") as f:
                logger.debug(f"Writing .gitignore file. Content: {content}")
                f.write(content)

        self.repo.git_add(".gitignore")

        # avoid race condition with git status
        time.sleep(0.5)

        if not self.repo.is_repo_clean():
            self.repo.git_commit("Add *.sagemaker patterns to .gitignore.")
            self.repo.git_push()

    def create_accelerator_and_postprocess(self):
        # We explicitly don't rely on the `Accelerator` to do gradient accumulation
        grad_acc_kwargs = {}
        if is_accelerate_available("0.28.0") and self.args.accelerator_config.gradient_accumulation_kwargs is not None:
            grad_acc_kwargs = self.args.accelerator_config.gradient_accumulation_kwargs

        # check if num_steps is attempted to be passed in gradient_accumulation_kwargs
        if "num_steps" in grad_acc_kwargs:
            if self.args.gradient_accumulation_steps > 1:
                # raise because we do not know which setting is intended.
                raise ValueError(
                    "The `AcceleratorConfig`'s `num_steps` is set but `gradient_accumulation_steps` is greater than 1 in the passed `TrainingArguments`"
                    "If using the passed `AcceleratorConfig` is desired, do not set the `TrainingArguments` `gradient_accumulation_steps`."
                )
            else:
                self.args.gradient_accumulation_steps = grad_acc_kwargs["num_steps"]

        accelerator_config = self.args.accelerator_config.to_dict()

        if is_accelerate_available("0.28.0"):
            # Extract dataloader config params from accelerator config
            dataloader_params = ["split_batches", "dispatch_batches", "even_batches", "use_seedable_sampler"]
            dataloader_config = DataLoaderConfiguration(
                **{param: accelerator_config.pop(param) for param in dataloader_params}
            )
            if is_accelerate_available("1.1.0"):
                dataloader_config.data_seed = self.args.data_seed

        non_blocking = accelerator_config.pop("non_blocking")
        if not is_accelerate_available("0.30.0"):
            if non_blocking:
                raise ImportError(
                    "`non_blocking` is only supported in accelerate v0.30.0 and above. Please upgrade accelerate to use this feature."
                )
        else:
            if non_blocking and not self.args.dataloader_pin_memory:
                logger.warning(
                    "`non_blocking` is enabled but `dataloader_pin_memory` is not. For the best performance, it's recommended to enable both."
                )
            dataloader_config.non_blocking = non_blocking
        # this would have been updated above, no need for it anymore
        accelerator_config.pop("gradient_accumulation_kwargs")

        args = {
            "deepspeed_plugin": self.args.deepspeed_plugin,
        }
        if is_accelerate_available("0.28.0"):
            args["dataloader_config"] = dataloader_config
        else:
            args.update(accelerator_config)
        # tp is initialized at Accelerator init phase so
        # args should be prepared here
        if hasattr(self.model, "tp_size") and self.model.tp_size is not None and self.model.tp_size > 1:
            self.is_tp_enabled = True
            if version.parse(accelerate_version) > version.parse("1.3.0"):
                args["torch_tp_plugin"] = TorchTensorParallelPlugin(tp_size=self.model.tp_size)
            else:
                raise ValueError("Requires accelerate>1.3.0 to use Tensor Parallelism.")

        # create accelerator object
        self.accelerator = Accelerator(**args)
        # some Trainer classes need to use `gather` instead of `gather_for_metrics`, thus we store a flag
        self.gather_function = self.accelerator.gather_for_metrics

        if "use_gather_object" in inspect.signature(self.gather_function).parameters.keys():
            self.gather_function = functools.partial(
                self.gather_function, use_gather_object=self.args.eval_use_gather_object
            )

        # deepspeed and accelerate flags covering both trainer args and accelerate launcher
        self.is_deepspeed_enabled = getattr(self.accelerator.state, "deepspeed_plugin", None) is not None
        self.is_fsdp_enabled = getattr(self.accelerator.state, "fsdp_plugin", None) is not None
        self.is_tp_enabled = getattr(self.accelerator.state, "torch_tp_plugin", None) is not None
        # post accelerator creation setup
        if self.is_fsdp_enabled:
            fsdp_plugin = self.accelerator.state.fsdp_plugin
            for param in ["limit_all_gathers", "activation_checkpointing"]:
                setattr(fsdp_plugin, param, self.args.fsdp_config.get(param, getattr(fsdp_plugin, param)))
            if fsdp_plugin.activation_checkpointing and self.args.gradient_checkpointing:
                raise ValueError(
                    "The activation_checkpointing in FSDP config and the gradient_checkpointing in training arg "
                    "can't be set to True simultaneously. Please use FSDP's activation_checkpointing logic "
                    "when using FSDP."
                )

        if self.is_deepspeed_enabled and getattr(self.args, "hf_deepspeed_config", None) is None:
            self.propagate_args_to_deepspeed()

        # `save_only_model` can't be used with DeepSpeed/FSDP along with `load_best_model_at_end`
        if (
            self.args.save_only_model
            and (self.is_deepspeed_enabled or self.is_fsdp_enabled)
            and self.args.load_best_model_at_end
        ):
            wrapper = "DeepSpeed" if self.is_deepspeed_enabled else "FSDP"
            raise ValueError(f"{wrapper} can't be used with `save_only_model` along with `load_best_model_at_end`.")

        # `auto_find_batch_size` isn't supported yet with DeepSpeed Zero-3
        if (
            self.is_deepspeed_enabled
            and self.accelerator.state.deepspeed_plugin.zero_stage == 3
            and self.args.auto_find_batch_size
        ):
            raise ValueError(
                "`auto_find_batch_size` isn't supported yet with DeepSpeed Zero-3. Please consider using Zero-2, Zero-1, or FSDP"
            )
        if (
            self.args.save_only_model
            and self.is_fsdp_enabled
            and "SHARDED_STATE_DICT" in str(self.accelerator.state.fsdp_plugin.state_dict_type)
        ):
            raise ValueError("save_only_model option is not compatible with FSDP state dict type 'SHARDED_STATE_DICT'")

    def propagate_args_to_deepspeed(self, auto_find_batch_size=False):
        """
        Sets values in the deepspeed plugin based on the Trainer args
        """
        from transformers.integrations.deepspeed import HfTrainerDeepSpeedConfig

        ds_plugin = self.accelerator.state.deepspeed_plugin

        ds_plugin.hf_ds_config = HfTrainerDeepSpeedConfig(ds_plugin.hf_ds_config.config)
        ds_plugin.deepspeed_config = ds_plugin.hf_ds_config.config
        ds_plugin.hf_ds_config.trainer_config_process(self.args, auto_find_batch_size)

    def _fsdp_qlora_plugin_updates(self):
        if self.is_fsdp_enabled and _is_peft_model(self.model):
            from peft import PeftConfig
            from peft.utils.other import fsdp_auto_wrap_policy

            if isinstance(self.model.active_peft_config, PeftConfig):
                self.accelerator.state.fsdp_plugin.auto_wrap_policy = fsdp_auto_wrap_policy(self.model)
            if (
                getattr(self.model, "quantization_method", None) == QuantizationMethod.BITS_AND_BYTES
                and self.model.hf_quantizer.quantization_config.bnb_4bit_quant_storage.is_floating_point
                and version.parse(accelerate_version) > version.parse("0.27.0")
            ):
                self.accelerator.state.fsdp_plugin.set_mixed_precision(
                    self.model.hf_quantizer.quantization_config.bnb_4bit_quant_storage, override=True
                )

    def get_batch_samples(
        self, epoch_iterator: Iterator, num_batches: int, device: torch.device
    ) -> tuple[list, Optional[torch.Tensor]]:
        """
        Collects a specified number of batches from the epoch iterator and optionally counts the number of items in the batches to properly scale the loss.
        """
        batch_samples = []
        num_items_in_batch = None

        for _ in range(num_batches):
            try:
                batch_samples.append(next(epoch_iterator))
            except StopIteration:
                break

        count_num_items_in_batch = (
            len(batch_samples) > 0
            and "labels" in batch_samples[0]
            and (
                # num_items_in_batch is passed to model forward
                # https://github.com/huggingface/transformers/blob/v4.49.0/src/transformers/trainer.py#L3757
                self.model_accepts_loss_kwargs
                # num_items_in_batch is passed to compute_loss_func
                # https://github.com/huggingface/transformers/blob/v4.49.0/src/transformers/trainer.py#L3773
                or self.compute_loss_func is not None
                # num_items_in_batch is also verified if (self.model_accepts_loss_kwargs or self.compute_loss_func)
                # https://github.com/huggingface/transformers/blob/v4.49.0/src/transformers/trainer.py#L3790
            )
        )

        if count_num_items_in_batch:
            # For now we don't support object detection
            try:
                num_items_in_batch = sum([(batch["labels"].ne(-100)).sum() for batch in batch_samples])
            except (TypeError, AttributeError):
                pass

        if num_items_in_batch is not None:
            if self.args.average_tokens_across_devices:
                num_items_in_batch = self.accelerator.gather(num_items_in_batch).sum()

            if torch.is_tensor(num_items_in_batch):
                num_items_in_batch = num_items_in_batch.to(device)

                if self.args.n_gpu > 1 and num_items_in_batch.dim() == 0:
                    # In the DataParallel case, convert the scalar tensor into a 1-dim tensor
                    num_items_in_batch = num_items_in_batch.unsqueeze(0)

        return batch_samples, num_items_in_batch

    def set_initial_training_values(
        self, args: TrainingArguments, dataloader: DataLoader, total_train_batch_size: int
    ):
        """
        Calculates and returns the following values:
        - `num_train_epochs`
        - `num_update_steps_per_epoch`
        - `num_examples`
        - `num_train_samples`
        - `epoch_based`
        - `len_dataloader`
        - `max_steps`
        """
        # Case 1: we rely on `args.max_steps` first
        max_steps = args.max_steps
        # If max_steps is negative, we use the number of epochs to determine the number of total steps later
        epoch_based = max_steps < 0
        len_dataloader = len(dataloader) if has_length(dataloader) else None

        # Case 2: We have a dataloader length and can extrapolate
        if len_dataloader is not None:
            num_update_steps_per_epoch = max(
                len_dataloader // args.gradient_accumulation_steps
                + int(len_dataloader % args.gradient_accumulation_steps > 0),
                1,
            )
            # Case 3: We have a length but are using epochs, we can extrapolate the number of steps
            if epoch_based:
                max_steps = math.ceil(args.num_train_epochs * num_update_steps_per_epoch)

        # Now we figure out `num_examples`, `num_train_epochs`, and `train_samples`
        if len_dataloader:
            num_examples = self.num_examples(dataloader)
            if args.max_steps > 0:
                num_train_epochs = max_steps // num_update_steps_per_epoch + int(
                    max_steps % num_update_steps_per_epoch > 0
                )
                # May be slightly incorrect if the last batch in the training dataloader has a smaller size but it's
                # the best we can do.
                num_train_samples = max_steps * total_train_batch_size
            else:
                num_train_epochs = math.ceil(args.num_train_epochs)
                num_train_samples = self.num_examples(dataloader) * args.num_train_epochs
        elif args.max_steps > 0:  # Rely on max_steps when dataloader does not have a working size
            # Setting a very large number of epochs so we go as many times as necessary over the iterator.
            num_train_epochs = sys.maxsize
            num_update_steps_per_epoch = max_steps
            num_examples = total_train_batch_size * args.max_steps
            num_train_samples = args.max_steps * total_train_batch_size
        else:
            raise ValueError(
                "args.max_steps must be set to a positive value if dataloader does not have a length, was"
                f" {args.max_steps}"
            )
        return (
            num_train_epochs,
            num_update_steps_per_epoch,
            num_examples,
            num_train_samples,
            epoch_based,
            len_dataloader,
            max_steps,
        )<|MERGE_RESOLUTION|>--- conflicted
+++ resolved
@@ -2356,13 +2356,8 @@
                 if self.use_apex:
                     model = self.accelerator.prepare(self.model)
                 else:
-<<<<<<< HEAD
                     if self.is_tp_enabled:
                         self.optimizer = self.accelerator.prepare(self.optimizer)
-=======
-                    if delay_optimizer_creation:
-                        model = self.accelerator.prepare(self.model)
->>>>>>> a325409a
                     else:
                         model, self.optimizer = self.accelerator.prepare(self.model, self.optimizer)
             else:
