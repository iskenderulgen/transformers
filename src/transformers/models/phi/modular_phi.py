--- conflicted
+++ resolved
@@ -50,11 +50,8 @@
                 config.hidden_size // config.num_attention_heads, eps=config.layer_norm_eps, elementwise_affine=True
             )
 
-<<<<<<< HEAD
     @deprecate_kwarg("position_embeddings", version="4.60.0")
-=======
     @deprecate_kwarg("past_key_value", new_name="past_key_values", version="4.58")
->>>>>>> 7dd82f30
     def forward(
         self,
         hidden_states: torch.Tensor,
@@ -139,11 +136,8 @@
         self.input_layernorm = nn.LayerNorm(config.hidden_size, eps=config.layer_norm_eps)
         self.resid_dropout = nn.Dropout(config.resid_pdrop)
 
-<<<<<<< HEAD
     @deprecate_kwarg("position_embeddings", version="4.60.0")
-=======
     @deprecate_kwarg("past_key_value", new_name="past_key_values", version="4.58")
->>>>>>> 7dd82f30
     def forward(
         self,
         hidden_states: torch.Tensor,
