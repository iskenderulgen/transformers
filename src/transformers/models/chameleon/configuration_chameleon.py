--- conflicted
+++ resolved
@@ -16,12 +16,8 @@
 
 from typing import Optional
 
-<<<<<<< HEAD
 from ...configuration_utils import PretrainedConfig
 from ...modeling_rope_utils import RopeParameters, standardize_rope_params
-=======
-from ...configuration_utils import PreTrainedConfig
->>>>>>> 93464a02
 from ...utils import logging
 
 
