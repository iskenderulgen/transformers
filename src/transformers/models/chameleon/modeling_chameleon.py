# coding=utf-8
# Copyright 2024 Meta Inc. and The HuggingFace Inc. team. All rights reserved.
#
# Licensed under the Apache License, Version 2.0 (the "License");
# you may not use this file except in compliance with the License.
# You may obtain a copy of the License at
#
#     http://www.apache.org/licenses/LICENSE-2.0
#
# Unless required by applicable law or agreed to in writing, software
# distributed under the License is distributed on an "AS IS" BASIS,
# WITHOUT WARRANTIES OR CONDITIONS OF ANY KIND, either express or implied.
# See the License for the specific language governing permissions and
# limitations under the License.
"""PyTorch Chameleon model."""

from functools import cached_property
from typing import Callable, Optional, Union

import torch
import torch.nn.functional as F
import torch.utils.checkpoint
from torch import nn

from ...activations import ACT2FN
from ...cache_utils import Cache, DynamicCache
from ...generation import GenerationMixin
from ...masking_utils import create_causal_mask
from ...modeling_flash_attention_utils import FlashAttentionKwargs
from ...modeling_layers import GradientCheckpointingLayer
from ...modeling_outputs import BaseModelOutputWithPast, CausalLMOutputWithPast
from ...modeling_rope_utils import ROPE_INIT_FUNCTIONS, dynamic_rope_update, extract_rope_scaling_dict_from_config
from ...modeling_utils import ALL_ATTENTION_FUNCTIONS, PreTrainedModel
from ...processing_utils import Unpack
from ...utils import (
    TransformersKwargs,
    auto_docstring,
    can_return_tuple,
    logging,
)
from ...utils.deprecation import deprecate_kwarg
from .configuration_chameleon import ChameleonConfig, ChameleonVQVAEConfig


logger = logging.get_logger(__name__)


# Copied from transformers.models.llama.modeling_llama.LlamaRMSNorm with Llama->Chameleon
class ChameleonRMSNorm(nn.Module):
    def __init__(self, hidden_size, eps=1e-6):
        """
        ChameleonRMSNorm is equivalent to T5LayerNorm
        """
        super().__init__()
        self.weight = nn.Parameter(torch.ones(hidden_size))
        self.variance_epsilon = eps

    def forward(self, hidden_states):
        input_dtype = hidden_states.dtype
        hidden_states = hidden_states.to(torch.float32)
        variance = hidden_states.pow(2).mean(-1, keepdim=True)
        hidden_states = hidden_states * torch.rsqrt(variance + self.variance_epsilon)
        return self.weight * hidden_states.to(input_dtype)

    def extra_repr(self):
        return f"{tuple(self.weight.shape)}, eps={self.variance_epsilon}"


# Copied from transformers.models.llama.modeling_llama.LlamaRotaryEmbedding with Llama->Chameleon
class ChameleonRotaryEmbedding(nn.Module):
<<<<<<< HEAD
    def __init__(self, config: ChameleonConfig, device=None, layer_type=None):
=======
    inv_freq: torch.Tensor  # fix linting for `register_buffer`

    def __init__(self, dim, max_position_embeddings=2048, base=10000, device=None, scaling_factor=1.0):
>>>>>>> 7dd82f30
        super().__init__()
        self.max_seq_len_cached = config.max_position_embeddings
        self.original_max_seq_len = config.max_position_embeddings

        self.rope_scaling_dict = extract_rope_scaling_dict_from_config(config, layer_type=layer_type)
        self.rope_type = self.rope_scaling_dict["rope_type"]
        self.rope_init_fn: Callable = self.compute_default_rope_parameters
        if self.rope_type != "default":
            self.rope_init_fn = ROPE_INIT_FUNCTIONS[self.rope_type]

        inv_freq, self.attention_scaling = self.rope_init_fn(config, device, layer_type=layer_type)
        self.register_buffer("inv_freq", inv_freq, persistent=False)
        self.original_inv_freq = self.inv_freq
        self.config = config

    def compute_default_rope_parameters(
        self,
        config: Optional[ChameleonConfig] = None,
        device: Optional["torch.device"] = None,
        seq_len: Optional[int] = None,
        layer_type: Optional[str] = None,
    ) -> tuple["torch.Tensor", float]:
        """
        Computes the inverse frequencies according to the original RoPE implementation
        Args:
            config ([`~transformers.PretrainedConfig`]):
                The model configuration.
            device (`torch.device`):
                The device to use for initialization of the inverse frequencies.
            seq_len (`int`, *optional*):
                The current sequence length. Unused for this type of RoPE.
        Returns:
            Tuple of (`torch.Tensor`, `float`), containing the inverse frequencies for the RoPE embeddings and the
            post-processing scaling factor applied to the computed cos/sin (unused in this type of RoPE).
        """
        # For backward compatibility standardize the `rope_scaling_dict` if it uses old format
        if getattr(config, "rope_scaling_dict", None) is None or "rope_theta" not in config.rope_scaling_dict:
            rope_scaling_dict = extract_rope_scaling_dict_from_config(config, layer_type=layer_type)
        else:
            rope_scaling_dict = config.rope_scaling_dict

        base = rope_scaling_dict["rope_theta"]
        partial_rotary_factor = getattr(config, "partial_rotary_factor", 1.0)
        head_dim = getattr(config, "head_dim", None) or config.hidden_size // config.num_attention_heads
        dim = int(head_dim * partial_rotary_factor)

        attention_factor = 1.0  # Unused in this type of RoPE

        # Compute the inverse frequencies
        inv_freq = 1.0 / (
            base ** (torch.arange(0, dim, 2, dtype=torch.int64).to(device=device, dtype=torch.float) / dim)
        )
        return inv_freq, attention_factor

    @torch.no_grad()
    @dynamic_rope_update  # power user: used with advanced RoPE types (e.g. dynamic rope)
    def forward(self, x, position_ids):
        inv_freq_expanded = self.inv_freq[None, :, None].float().expand(position_ids.shape[0], -1, 1).to(x.device)
        position_ids_expanded = position_ids[:, None, :].float()

        device_type = x.device.type if isinstance(x.device.type, str) and x.device.type != "mps" else "cpu"
        with torch.autocast(device_type=device_type, enabled=False):  # Force float32
            freqs = (inv_freq_expanded.float() @ position_ids_expanded.float()).transpose(1, 2)
            emb = torch.cat((freqs, freqs), dim=-1)
            cos = emb.cos() * self.attention_scaling
            sin = emb.sin() * self.attention_scaling

        return cos.to(dtype=x.dtype), sin.to(dtype=x.dtype)


# Copied from transformers.models.llama.modeling_llama.rotate_half
def rotate_half(x):
    """Rotates half the hidden dims of the input."""
    x1 = x[..., : x.shape[-1] // 2]
    x2 = x[..., x.shape[-1] // 2 :]
    return torch.cat((-x2, x1), dim=-1)


# Copied from transformers.models.llama.modeling_llama.apply_rotary_pos_emb
def apply_rotary_pos_emb(q, k, cos, sin, position_ids=None, unsqueeze_dim=1):
    """Applies Rotary Position Embedding to the query and key tensors.

    Args:
        q (`torch.Tensor`): The query tensor.
        k (`torch.Tensor`): The key tensor.
        cos (`torch.Tensor`): The cosine part of the rotary embedding.
        sin (`torch.Tensor`): The sine part of the rotary embedding.
        position_ids (`torch.Tensor`, *optional*):
            Deprecated and unused.
        unsqueeze_dim (`int`, *optional*, defaults to 1):
            The 'unsqueeze_dim' argument specifies the dimension along which to unsqueeze cos[position_ids] and
            sin[position_ids] so that they can be properly broadcasted to the dimensions of q and k. For example, note
            that cos[position_ids] and sin[position_ids] have the shape [batch_size, seq_len, head_dim]. Then, if q and
            k have the shape [batch_size, heads, seq_len, head_dim], then setting unsqueeze_dim=1 makes
            cos[position_ids] and sin[position_ids] broadcastable to the shapes of q and k. Similarly, if q and k have
            the shape [batch_size, seq_len, heads, head_dim], then set unsqueeze_dim=2.
    Returns:
        `tuple(torch.Tensor)` comprising of the query and key tensors rotated using the Rotary Position Embedding.
    """
    cos = cos.unsqueeze(unsqueeze_dim)
    sin = sin.unsqueeze(unsqueeze_dim)
    q_embed = (q * cos) + (rotate_half(q) * sin)
    k_embed = (k * cos) + (rotate_half(k) * sin)
    return q_embed, k_embed


# Copied from transformers.models.llama.modeling_llama.LlamaMLP with Llama->Chameleon
class ChameleonMLP(nn.Module):
    def __init__(self, config):
        super().__init__()
        self.config = config
        self.hidden_size = config.hidden_size
        self.intermediate_size = config.intermediate_size
        self.gate_proj = nn.Linear(self.hidden_size, self.intermediate_size, bias=config.mlp_bias)
        self.up_proj = nn.Linear(self.hidden_size, self.intermediate_size, bias=config.mlp_bias)
        self.down_proj = nn.Linear(self.intermediate_size, self.hidden_size, bias=config.mlp_bias)
        self.act_fn = ACT2FN[config.hidden_act]

    # Ignore copy
    def forward(self, x):
        down_proj = self.down_proj(self.act_fn(self.gate_proj(x)) * self.up_proj(x))
        return down_proj


class ChameleonLayerNorm(nn.LayerNorm):
    """
    LayerNorm but computes stats only over the last dim because Chameleon applies gamma and beta
    from each shard separately to each head, instead of reducing. We can apply each head's own
    gamma/beta by repeat-interleaving weights from each shard, but the stats have to be computed
    in the last dimension. This module applies gamma/beta manually to fulfill this requirement.
    """

    def __init__(self, hidden_size, *args, **kwargs):
        super().__init__(hidden_size, *args, **kwargs)
        self.normalized_shape = (hidden_size[-1],)

    def forward(self, hidden_states):
        hidden_states = F.layer_norm(hidden_states, self.normalized_shape, None, None, eps=1e-5)
        hidden_states = hidden_states * self.weight + self.bias
        return hidden_states


# Copied from transformers.models.llama.modeling_llama.repeat_kv
def repeat_kv(hidden_states: torch.Tensor, n_rep: int) -> torch.Tensor:
    """
    This is the equivalent of torch.repeat_interleave(x, dim=1, repeats=n_rep). The hidden states go from (batch,
    num_key_value_heads, seqlen, head_dim) to (batch, num_attention_heads, seqlen, head_dim)
    """
    batch, num_key_value_heads, slen, head_dim = hidden_states.shape
    if n_rep == 1:
        return hidden_states
    hidden_states = hidden_states[:, :, None, :, :].expand(batch, num_key_value_heads, n_rep, slen, head_dim)
    return hidden_states.reshape(batch, num_key_value_heads * n_rep, slen, head_dim)


# Copied from transformers.models.llama.modeling_llama.eager_attention_forward
def eager_attention_forward(
    module: nn.Module,
    query: torch.Tensor,
    key: torch.Tensor,
    value: torch.Tensor,
    attention_mask: Optional[torch.Tensor],
    scaling: float,
    dropout: float = 0.0,
    **kwargs: Unpack[TransformersKwargs],
):
    key_states = repeat_kv(key, module.num_key_value_groups)
    value_states = repeat_kv(value, module.num_key_value_groups)

    attn_weights = torch.matmul(query, key_states.transpose(2, 3)) * scaling
    if attention_mask is not None:
        causal_mask = attention_mask[:, :, :, : key_states.shape[-2]]
        attn_weights = attn_weights + causal_mask

    attn_weights = nn.functional.softmax(attn_weights, dim=-1, dtype=torch.float32).to(query.dtype)
    attn_weights = nn.functional.dropout(attn_weights, p=dropout, training=module.training)
    attn_output = torch.matmul(attn_weights, value_states)
    attn_output = attn_output.transpose(1, 2).contiguous()

    return attn_output, attn_weights


class ChameleonAttention(nn.Module):
    """Multi-headed attention from 'Attention Is All You Need' paper"""

    def __init__(self, config: ChameleonConfig, layer_idx: Optional[int] = None):
        super().__init__()
        self.config = config
        self.layer_idx = layer_idx
        if layer_idx is None:
            logger.warning_once(
                f"Instantiating {self.__class__.__name__} without passing a `layer_idx` is not recommended and will "
                "lead to errors during the forward call if caching is used. Please make sure to provide a `layer_idx` "
                "when creating this class."
            )

        self.attention_dropout = config.attention_dropout
        self.hidden_size = config.hidden_size
        self.num_heads = config.num_attention_heads
        self.head_dim = self.hidden_size // self.num_heads
        self.num_key_value_heads = config.num_key_value_heads
        self.num_key_value_groups = self.num_heads // self.num_key_value_heads
        self.max_position_embeddings = config.max_position_embeddings

        self.is_causal = True
        self.model_parallel_size = config.model_parallel_size
        self.scaling = self.head_dim**-0.5

        if (self.head_dim * self.num_heads) != self.hidden_size:
            raise ValueError(
                f"hidden_size must be divisible by num_heads (got `hidden_size`: {self.hidden_size}"
                f" and `num_heads`: {self.num_heads})."
            )

        self.q_proj = nn.Linear(self.hidden_size, self.num_heads * self.head_dim, bias=config.attention_bias)
        self.k_proj = nn.Linear(self.hidden_size, self.num_key_value_heads * self.head_dim, bias=config.attention_bias)
        self.v_proj = nn.Linear(self.hidden_size, self.num_key_value_heads * self.head_dim, bias=config.attention_bias)
        self.o_proj = nn.Linear(self.hidden_size, self.hidden_size, bias=config.attention_bias)
        self.q_norm = ChameleonLayerNorm((self.num_heads, self.head_dim))
        self.k_norm = ChameleonLayerNorm((self.num_key_value_heads, self.head_dim))
        self.rotary_emb = ChameleonRotaryEmbedding(config=config)

    @deprecate_kwarg("past_key_value", new_name="past_key_values", version="4.58")
    def forward(
        self,
        hidden_states: torch.Tensor,
        attention_mask: Optional[torch.Tensor] = None,
        position_ids: Optional[torch.LongTensor] = None,
        past_key_values: Optional[Cache] = None,
        output_attentions: bool = False,
        use_cache: bool = False,
        cache_position: Optional[torch.LongTensor] = None,
        **kwargs,
    ) -> tuple[torch.Tensor, Optional[torch.Tensor], Optional[tuple[torch.Tensor]]]:
        bsz, q_len, _ = hidden_states.size()

        query_states = self.q_proj(hidden_states)
        key_states = self.k_proj(hidden_states)
        value_states = self.v_proj(hidden_states)

        query_states = query_states.reshape(-1, self.num_heads, self.head_dim)
        query_states = self.q_norm(query_states)

        key_states = key_states.reshape(-1, self.num_key_value_heads, self.head_dim)
        key_states = self.k_norm(key_states)

        query_states = query_states.reshape(bsz, q_len, self.num_heads, self.head_dim).transpose(1, 2)
        key_states = key_states.reshape(bsz, q_len, self.num_key_value_heads, self.head_dim).transpose(1, 2)
        value_states = value_states.view(bsz, q_len, self.num_key_value_heads, self.head_dim).transpose(1, 2)

        cos, sin = self.rotary_emb(value_states, position_ids)
        query_states, key_states = apply_rotary_pos_emb(query_states, key_states, cos, sin)

        if past_key_values is not None:
            # sin and cos are specific to RoPE models; position_ids needed for the static cache
            cache_kwargs = {"sin": sin, "cos": cos, "cache_position": cache_position}
            key_states, value_states = past_key_values.update(key_states, value_states, self.layer_idx, cache_kwargs)

        attention_interface: Callable = eager_attention_forward
        if self.config._attn_implementation != "eager":
            attention_interface = ALL_ATTENTION_FUNCTIONS[self.config._attn_implementation]

        attn_output, attn_weights = attention_interface(
            self,
            query_states,
            key_states,
            value_states,
            attention_mask,
            dropout=0.0 if not self.training else self.attention_dropout,
            scaling=self.scaling,
            **kwargs,
        )

        attn_output = attn_output.reshape(bsz, q_len, -1).contiguous()
        attn_output = self.o_proj(attn_output)

        return attn_output, attn_weights


# copied from transformers.models.llama.modeling_llama.LlamaDecoderLayer with Llama->Chameleon, LLAMA->CHAMELEON
class ChameleonDecoderLayer(GradientCheckpointingLayer):
    def __init__(self, config: ChameleonConfig, layer_idx: int):
        super().__init__()
        self.hidden_size = config.hidden_size

        self.self_attn = ChameleonAttention(config=config, layer_idx=layer_idx)

        self.mlp = ChameleonMLP(config)
        self.input_layernorm = ChameleonRMSNorm(config.hidden_size, eps=config.rms_norm_eps)
        self.post_attention_layernorm = ChameleonRMSNorm(config.hidden_size, eps=config.rms_norm_eps)

    @deprecate_kwarg("past_key_value", new_name="past_key_values", version="4.58")
    def forward(
        self,
        hidden_states: torch.Tensor,
        attention_mask: Optional[torch.Tensor] = None,
        position_ids: Optional[torch.LongTensor] = None,
        past_key_values: Optional[Cache] = None,
        output_attentions: Optional[bool] = False,
        use_cache: Optional[bool] = False,
        cache_position: Optional[torch.LongTensor] = None,
        **kwargs,
    ) -> tuple[torch.FloatTensor, Optional[tuple[torch.FloatTensor, torch.FloatTensor]]]:
        """
        Args:
            hidden_states (`torch.FloatTensor`): input to the layer of shape `(batch, seq_len, embed_dim)`
            attention_mask (`torch.FloatTensor`, *optional*):
                attention mask of size `(batch_size, sequence_length)` if flash attention is used or `(batch_size, 1,
                query_sequence_length, key_sequence_length)` if default attention is used.
            output_attentions (`bool`, *optional*):
                Whether or not to return the attentions tensors of all attention layers. See `attentions` under
                returned tensors for more detail.
            use_cache (`bool`, *optional*):
                If set to `True`, `past_key_values` key value states are returned and can be used to speed up decoding
                (see `past_key_values`).
            past_key_values (`Tuple(torch.FloatTensor)`, *optional*): cached past key and value projection states
            cache_position (`torch.LongTensor` of shape `(sequence_length)`, *optional*):
                Indices depicting the position of the input sequence tokens in the sequence
            kwargs (`dict`, *optional*):
                Arbitrary kwargs to be ignored, used for FSDP and other methods that injects code
                into the model
        """
        residual = hidden_states

        hidden_states = self.input_layernorm(hidden_states)

        # Self Attention
        hidden_states, self_attn_weights = self.self_attn(
            hidden_states=hidden_states,
            attention_mask=attention_mask,
            position_ids=position_ids,
            past_key_values=past_key_values,
            output_attentions=output_attentions,
            use_cache=use_cache,
            cache_position=cache_position,
            **kwargs,
        )
        hidden_states = residual + hidden_states

        # Fully Connected
        residual = hidden_states
        hidden_states = self.post_attention_layernorm(hidden_states)
        hidden_states = self.mlp(hidden_states)
        hidden_states = residual + hidden_states

        outputs = (hidden_states,)

        if output_attentions:
            outputs += (self_attn_weights,)

        return outputs


class ChameleonSwinDecoderLayer(GradientCheckpointingLayer):
    def __init__(self, config: ChameleonConfig, layer_idx: int):
        super().__init__()
        self.hidden_size = config.hidden_size

        self.self_attn = ChameleonAttention(config=config, layer_idx=layer_idx)

        self.mlp = ChameleonMLP(config)
        self.input_layernorm = ChameleonRMSNorm(config.hidden_size, eps=config.rms_norm_eps)
        self.post_attention_layernorm = ChameleonRMSNorm(config.hidden_size, eps=config.rms_norm_eps)

    @deprecate_kwarg("past_key_value", new_name="past_key_values", version="4.58")
    def forward(
        self,
        hidden_states: torch.Tensor,
        attention_mask: Optional[torch.Tensor] = None,
        position_ids: Optional[torch.LongTensor] = None,
        past_key_values: Optional[Cache] = None,
        output_attentions: Optional[bool] = False,
        use_cache: Optional[bool] = False,
        cache_position: Optional[torch.LongTensor] = None,
        **kwargs,
    ) -> tuple[torch.FloatTensor, Optional[tuple[torch.FloatTensor, torch.FloatTensor]]]:
        """
        Args:
            hidden_states (`torch.FloatTensor`):
                input to the layer of shape `(batch, seq_len, embed_dim)`
            attention_mask (`torch.FloatTensor`, *optional*):
                attention mask of size `(batch_size, sequence_length)` if flash attention is used or `(batch_size, 1,
                query_sequence_length, key_sequence_length)` if default attention is used.
            position_ids (`torch.LongTensor` of shape `(batch_size, sequence_length)`, *optional*):
                Indices of positions of each input sequence tokens in the position embeddings
            past_key_values (`Tuple(torch.FloatTensor)`, *optional*): cached past key and value projection states
            output_attentions (`bool`, *optional*):
                Whether or not to return the attentions tensors of all attention layers. See `attentions` under
                returned tensors for more detail.
            use_cache (`bool`, *optional*):
                If set to `True`, `past_key_values` key value states are returned and can be used to speed up decoding
                (see `past_key_values`).
            cache_position (`torch.LongTensor` of shape `(sequence_length)`, *optional*):
                Indices depicting the position of the input sequence tokens in the sequence.
        """

        residual = hidden_states

        # Self Attention
        hidden_states, self_attn_weights = self.self_attn(
            hidden_states=hidden_states,
            attention_mask=attention_mask,
            position_ids=position_ids,
            past_key_values=past_key_values,
            output_attentions=output_attentions,
            use_cache=use_cache,
            cache_position=cache_position,
            **kwargs,
        )
        hidden_states = self.input_layernorm(hidden_states)
        hidden_states = residual + hidden_states
        # Fully Connected
        residual = hidden_states
        hidden_states = self.mlp(hidden_states)
        hidden_states = self.post_attention_layernorm(hidden_states)
        hidden_states = residual + hidden_states
        outputs = (hidden_states,)

        if output_attentions:
            outputs += (self_attn_weights,)

        return outputs


class ChameleonVQVAEVectorQuantizer(nn.Module):
    """
    A module for vector quantization using learned embedding vectors.

    This module implements the quantization process similar to te one described in
    the VQ-VAE (Vector Quantized Variational AutoEncoder) paper. It quantizes continuous
    input vectors into discrete codebook vectors, which are learned during training.
    Current implementation improves over previous ones by avoiding costly matrix multiplications
    and allowing for post-hoc remapping of indices.
    """

    def __init__(self, config):
        super().__init__()
        self.num_embeddings = config.num_embeddings
        self.embedding_dim = config.embed_dim
        self.beta = getattr(config, "beta", 0.25)

        self.embedding = nn.Embedding(self.num_embeddings, self.embedding_dim)

    def forward(self, hidden_state: torch.Tensor):
        hidden_state = hidden_state.permute(0, 2, 3, 1).contiguous()
        hidden_state_flattened = hidden_state.view(-1, self.embedding_dim)

        # distances from z to embeddings e_j (z - e)^2 = z^2 + e^2 - 2 e * z
        distances = (
            torch.sum(hidden_state_flattened**2, dim=1, keepdim=True)
            + torch.sum(self.embedding.weight**2, dim=1)
            - 2 * torch.einsum("bd,dn->bn", hidden_state_flattened, self.embedding.weight.transpose(0, 1))
        )

        min_encoding_indices = torch.argmin(distances, dim=1)
        hidden_state_quant = self.embedding(min_encoding_indices).view(hidden_state.shape)

        # compute loss for embedding
        loss = torch.mean((hidden_state_quant.detach() - hidden_state) ** 2) + self.beta * torch.mean(
            (hidden_state_quant - hidden_state.detach()) ** 2
        )

        # preserve gradients
        hidden_state_quant = hidden_state + (hidden_state_quant - hidden_state).detach()

        # reshape back to match original input shape
        hidden_state_quant = hidden_state_quant.permute(0, 3, 1, 2).contiguous()

        return hidden_state_quant, loss, min_encoding_indices


class ChameleonVQVAEEncoderConvDownsample(nn.Module):
    def __init__(self, in_channels):
        super().__init__()
        self.conv = nn.Conv2d(in_channels, in_channels, kernel_size=3, stride=2, padding=0)

    def forward(self, hidden_states):
        # no asymmetric padding in torch conv, must do it ourselves
        hidden_states = F.pad(hidden_states, pad=(0, 1, 0, 1), mode="constant", value=0)
        hidden_states = self.conv(hidden_states)
        return hidden_states


class ChameleonVQVAEEncoderResnetBlock(nn.Module):
    def __init__(
        self,
        config,
        in_channels,
        out_channels=None,
        conv_shortcut=False,
    ):
        super().__init__()
        self.in_channels = in_channels
        self.out_channels = in_channels if out_channels is None else out_channels
        self.use_conv_shortcut = conv_shortcut

        self.norm1 = torch.nn.GroupNorm(num_groups=32, num_channels=in_channels, eps=1e-6, affine=True)
        self.conv1 = torch.nn.Conv2d(in_channels, out_channels, kernel_size=3, stride=1, padding=1)
        self.norm2 = torch.nn.GroupNorm(num_groups=32, num_channels=out_channels, eps=1e-6, affine=True)
        self.dropout = torch.nn.Dropout(config.dropout)
        self.conv2 = torch.nn.Conv2d(out_channels, out_channels, kernel_size=3, stride=1, padding=1)
        if self.in_channels != self.out_channels:
            if self.use_conv_shortcut:
                self.conv_shortcut = torch.nn.Conv2d(in_channels, out_channels, kernel_size=3, stride=1, padding=1)
            else:
                self.nin_shortcut = torch.nn.Conv2d(in_channels, out_channels, kernel_size=1, stride=1, padding=0)

    def forward(self, hidden_states):
        residual = hidden_states
        hidden_states = self.norm1(hidden_states)
        hidden_states *= torch.sigmoid(hidden_states)
        hidden_states = self.conv1(hidden_states)

        hidden_states = self.norm2(hidden_states)
        hidden_states *= torch.sigmoid(hidden_states)
        hidden_states = self.dropout(hidden_states)
        hidden_states = self.conv2(hidden_states)

        if self.in_channels != self.out_channels:
            if self.use_conv_shortcut:
                residual = self.conv_shortcut(residual)
            else:
                residual = self.nin_shortcut(residual)

        return residual + hidden_states


class ChameleonVQVAEEncoderAttnBlock(nn.Module):
    def __init__(self, in_channels):
        super().__init__()
        self.in_channels = in_channels

        self.norm = torch.nn.GroupNorm(num_groups=32, num_channels=in_channels, eps=1e-6, affine=True)
        self.q = torch.nn.Conv2d(in_channels, in_channels, kernel_size=1, stride=1, padding=0)
        self.k = torch.nn.Conv2d(in_channels, in_channels, kernel_size=1, stride=1, padding=0)
        self.v = torch.nn.Conv2d(in_channels, in_channels, kernel_size=1, stride=1, padding=0)
        self.proj_out = torch.nn.Conv2d(in_channels, in_channels, kernel_size=1, stride=1, padding=0)

    def forward(self, hidden_states):
        residual = hidden_states
        hidden_states = self.norm(hidden_states)
        query_states = self.q(hidden_states)
        key_states = self.k(hidden_states)
        value_states = self.v(hidden_states)

        # compute attention
        batch_size, channels, height, width = query_states.shape
        query_states = query_states.reshape(batch_size, channels, height * width).permute(0, 2, 1)
        key_states = key_states.reshape(batch_size, channels, height * width)
        attn_weights = torch.bmm(query_states, key_states)
        attn_weights = attn_weights * (int(channels) ** (-0.5))
        attn_weights = F.softmax(attn_weights, dim=2)

        # attend to values
        value_states = value_states.reshape(batch_size, channels, height * width)
        attn_weights = attn_weights.permute(0, 2, 1)
        attn_output = torch.bmm(value_states, attn_weights).reshape(batch_size, channels, height, width)

        attn_output = self.proj_out(attn_output)
        return residual + attn_output


class ChameleonVQVAEEncoder(nn.Module):
    def __init__(self, config):
        super().__init__()

        self.num_resolutions = len(config.channel_multiplier)
        self.num_res_blocks = config.num_res_blocks
        base_channels = config.base_channels
        resolution = config.resolution
        in_channels = config.in_channels
        double_latent = config.double_latent
        latent_channels = config.latent_channels
        channel_multiplier = config.channel_multiplier

        self.conv_in = torch.nn.Conv2d(in_channels, base_channels, kernel_size=3, stride=1, padding=1)

        curr_res = resolution
        in_channel_multiplier = (1,) + tuple(channel_multiplier)
        self.in_channel_multiplier = in_channel_multiplier
        self.down = nn.ModuleList()
        for i_level in range(self.num_resolutions):
            block = nn.ModuleList()
            attn = nn.ModuleList()
            block_in = base_channels * in_channel_multiplier[i_level]
            block_out = base_channels * channel_multiplier[i_level]
            for i_block in range(self.num_res_blocks):
                block.append(
                    ChameleonVQVAEEncoderResnetBlock(
                        config=config,
                        in_channels=block_in,
                        out_channels=block_out,
                    )
                )
                block_in = block_out
                if (
                    config.attn_resolutions is not None
                    and curr_res in config.attn_resolutions
                    and config.attn_type == "vanilla"
                ):
                    attn.append(ChameleonVQVAEEncoderAttnBlock(block_in))

            down = nn.Module()
            down.block = block
            down.attn = attn
            if i_level != self.num_resolutions - 1:
                down.downsample = ChameleonVQVAEEncoderConvDownsample(block_in)
                curr_res = curr_res // 2
            self.down.append(down)

        self.mid = nn.Module()
        self.mid.block_1 = ChameleonVQVAEEncoderResnetBlock(
            config=config,
            in_channels=block_in,
            out_channels=block_in,
        )
        self.mid.attn_1 = ChameleonVQVAEEncoderAttnBlock(block_in) if config.attn_type == "vanilla" else nn.Identity()
        self.mid.block_2 = ChameleonVQVAEEncoderResnetBlock(
            config=config,
            in_channels=block_in,
            out_channels=block_in,
        )

        self.norm_out = torch.nn.GroupNorm(num_groups=32, num_channels=block_in, eps=1e-6, affine=True)
        self.conv_out = torch.nn.Conv2d(
            block_in,
            2 * latent_channels if double_latent else latent_channels,
            kernel_size=3,
            stride=1,
            padding=1,
        )

    def forward(self, pixel_values: torch.LongTensor):
        # downsampling
        hidden_states = [self.conv_in(pixel_values)]
        for i_level in range(self.num_resolutions):
            for i_block in range(self.num_res_blocks):
                hidden_state = self.down[i_level].block[i_block](
                    hidden_states[-1],
                )
                if len(self.down[i_level].attn) > 0:
                    hidden_state = self.down[i_level].attn[i_block](hidden_state)
                hidden_states.append(hidden_state)
            if i_level != self.num_resolutions - 1:
                hidden_states.append(self.down[i_level].downsample(hidden_states[-1]))

        # middle
        last_hidden_state = hidden_states[-1]
        last_hidden_state = self.mid.block_1(last_hidden_state)
        last_hidden_state = self.mid.attn_1(last_hidden_state)
        last_hidden_state = self.mid.block_2(last_hidden_state)

        # end
        last_hidden_state = self.norm_out(last_hidden_state)
        last_hidden_state *= torch.sigmoid(last_hidden_state)
        last_hidden_state = self.conv_out(last_hidden_state)
        return last_hidden_state


class ChameleonImageVocabularyMapping:
    """
    A class for mapping discrete image tokens from VQGAN to BPE tokens.
    """

    def __init__(self, vocab_map):
        self.vocab_map = vocab_map
        self.image_token_id = vocab_map.get("<image>")

    @cached_property
    def val2name(self):
        return {v: k for k, v in self.vocab_map.items()}

    @cached_property
    def image_tokens(self):
        return sorted([val for name, val in self.vocab_map.items() if name.startswith("IMGIMG")])

    @cached_property
    def bpe2img(self):
        img_tkn_chr_mapping = {chr(ord("A") + i): str(i) for i in range(10)}

        def remap(old_name: str) -> str:
            return "".join(img_tkn_chr_mapping.get(c, c) for c in old_name[len("IMGIMG") : -1])

        return {tok: int(remap(self.val2name[tok])) for tok in self.image_tokens}

    @cached_property
    def img2bpe(self):
        return {v: k for k, v in self.bpe2img.items()}

    @cached_property
    def bpe2img_search_tensors(self):
        return torch.tensor(sorted(self.bpe2img.keys())), torch.tensor(sorted(self.bpe2img.values()))

    @cached_property
    def img2bpe_mapping_tensor(self):
        mapping = torch.zeros(max(self.img2bpe.keys()) + 1, dtype=torch.int)
        for k, v in self.img2bpe.items():
            mapping[k] = v
        return mapping

    def convert_img2bpe(self, img_batch: torch.Tensor) -> torch.Tensor:
        device = img_batch.device
        img_tokens = self.img2bpe_mapping_tensor[img_batch.to("cpu")]
        return img_tokens.to(device)


@auto_docstring
class ChameleonPreTrainedModel(PreTrainedModel):
    config: ChameleonConfig
    base_model_prefix = "model"
    supports_gradient_checkpointing = True
    _no_split_modules = ["ChameleonDecoderLayer", "ChameleonSwinDecoderLayer"]
    _skip_keys_device_placement = ["past_key_values", "causal_mask"]
    _supports_flash_attn = True
    _supports_sdpa = True

    _can_compile_fullgraph = True
    _supports_param_buffer_assignment = False
    _supports_flex_attn = True
    _supports_attention_backend = True


@auto_docstring(
    custom_intro="""
    The VQ-VAE model used in Chameleon for encoding/decoding images into discrete tokens.
    This model follows the "Make-a-scene: Scene-based text-to-image generation with human priors" paper from
    [ Oran Gafni, Adam Polyak, Oron Ashual, Shelly Sheynin, Devi Parikh, and Yaniv
    Taigman](https://huggingface.co/papers/2203.13131).
    """
)
class ChameleonVQVAE(ChameleonPreTrainedModel):
    config: ChameleonVQVAEConfig
    _no_split_modules = [
        "ChameleonVQVAEVectorQuantizer",
        "ChameleonVQVAEEncoderAttnBlock",
        "ChameleonVQVAEEncoderResnetBlock",
    ]

    def __init__(self, config: ChameleonVQVAEConfig):
        super().__init__(config)

        self.encoder = ChameleonVQVAEEncoder(config)
        self.quantize = ChameleonVQVAEVectorQuantizer(config)
        self.quant_conv = torch.nn.Conv2d(config.latent_channels, config.embed_dim, 1)
        self.post_quant_conv = torch.nn.Conv2d(config.embed_dim, config.latent_channels, 1)
        self.eval()  # Chameleon's VQ model is frozen

    def encode(self, pixel_values: torch.LongTensor):
        hidden_states = self.encoder(pixel_values)
        hidden_states = self.quant_conv(hidden_states)
        quant, emb_loss, indices = self.quantize(hidden_states)
        return quant, emb_loss, indices


@auto_docstring
class ChameleonModel(ChameleonPreTrainedModel):
    def __init__(self, config: ChameleonConfig):
        super().__init__(config)
        self.padding_idx = config.pad_token_id
        self.vocab_size = config.vocab_size

        self.embed_tokens = nn.Embedding(config.vocab_size, config.hidden_size, self.padding_idx)
        self.vocabulary_mapping = ChameleonImageVocabularyMapping(config.vocabulary_map)
        decoder_layer = ChameleonDecoderLayer if not self.config.swin_norm else ChameleonSwinDecoderLayer
        self.layers = nn.ModuleList(
            [decoder_layer(config, layer_idx) for layer_idx in range(config.num_hidden_layers)]
        )
        self.norm = ChameleonRMSNorm(config.hidden_size, eps=config.rms_norm_eps)
        self.vqmodel = ChameleonVQVAE._from_config(config.vq_config)
        self.gradient_checkpointing = False

        # Initialize weights and apply final processing
        self.post_init()

    def get_image_tokens(self, pixel_values: torch.FloatTensor):
        """
        Tokenizes images into discrete tokens with VQGAN module. Converts
        obtained image tokens into BPE tokens and wraps with "boi" and "eoi"
        special tokens.

        Args:
            pixel_values (`torch.FloatTensor` of shape `(batch_size, num_channels, image_size, image_size)):
                The tensors corresponding to the input images.
        """
        batch_size = pixel_values.shape[0]
        _, _, image_toks = self.vqmodel.encode(pixel_values)
        bpe_toks = self.vocabulary_mapping.convert_img2bpe(image_toks)
        bpe_toks = bpe_toks.view(batch_size, -1)
        return bpe_toks

    def get_image_features(self, pixel_values: torch.FloatTensor):
        """
        Tokenizes images into discrete tokens with VQGAN module and embeds
        them with text embeddings layer

        Args:
            pixel_values (`torch.FloatTensor` of shape `(batch_size, num_channels, image_size, image_size)):
                The tensors corresponding to the input images.
        """
        image_tokens = self.get_image_tokens(pixel_values)
        vision_embeddings = self.get_input_embeddings()(image_tokens)
        return vision_embeddings

    def get_placeholder_mask(
        self, input_ids: torch.LongTensor, inputs_embeds: torch.FloatTensor, image_features: torch.FloatTensor
    ):
        """
        Obtains multimodal placeholdr mask from `input_ids` or `inputs_embeds`, and checks that the placeholder token count is
        equal to the length of multimodal features. If the lengths are different, an error is raised.
        """
        if input_ids is None:
            special_image_mask = inputs_embeds == self.get_input_embeddings()(
                torch.tensor(self.vocabulary_mapping.image_token_id, dtype=torch.long, device=inputs_embeds.device)
            )
            special_image_mask = special_image_mask.all(-1)
        else:
            special_image_mask = input_ids == self.vocabulary_mapping.image_token_id

        n_image_tokens = special_image_mask.sum()
        special_image_mask = special_image_mask.unsqueeze(-1).expand_as(inputs_embeds).to(inputs_embeds.device)
        n_image_features = image_features.shape[0] * image_features.shape[1]
        if inputs_embeds[special_image_mask].numel() != image_features.numel():
            raise ValueError(
                f"Image features and image tokens do not match: tokens: {n_image_tokens}, features {n_image_features}"
            )
        return special_image_mask

    @auto_docstring
    def forward(
        self,
        input_ids: Optional[torch.LongTensor] = None,
        pixel_values: Optional[torch.FloatTensor] = None,
        attention_mask: Optional[torch.Tensor] = None,
        position_ids: Optional[torch.LongTensor] = None,
        past_key_values: Optional[Cache] = None,
        inputs_embeds: Optional[torch.FloatTensor] = None,
        use_cache: Optional[bool] = None,
        output_attentions: Optional[bool] = None,
        output_hidden_states: Optional[bool] = None,
        return_dict: Optional[bool] = None,
        cache_position: Optional[torch.LongTensor] = None,
        **kwargs: Unpack[FlashAttentionKwargs],
    ) -> Union[tuple, BaseModelOutputWithPast]:
        output_attentions = output_attentions if output_attentions is not None else self.config.output_attentions
        output_hidden_states = (
            output_hidden_states if output_hidden_states is not None else self.config.output_hidden_states
        )
        use_cache = use_cache if use_cache is not None else self.config.use_cache
        return_dict = return_dict if return_dict is not None else self.config.use_return_dict

        if self.gradient_checkpointing and self.training and use_cache:
            logger.warning_once(
                "`use_cache=True` is incompatible with gradient checkpointing. Setting `use_cache=False`."
            )
            use_cache = False

        if (input_ids is None) ^ (inputs_embeds is not None):
            raise ValueError("You must specify exactly one of input_ids or inputs_embeds")

        if inputs_embeds is None:
            inputs_embeds = self.embed_tokens(input_ids)

        if pixel_values is not None:
            image_embeds = self.get_image_features(pixel_values)
            special_image_mask = self.get_placeholder_mask(
                input_ids, inputs_embeds=inputs_embeds, image_features=image_embeds
            )
            inputs_embeds = inputs_embeds.masked_scatter(special_image_mask, image_embeds)

        # torch.jit.trace() doesn't support cache objects in the output
        if use_cache and past_key_values is None and not torch.jit.is_tracing():
            past_key_values = DynamicCache()

        if cache_position is None:
            past_seen_tokens = past_key_values.get_seq_length() if past_key_values is not None else 0
            cache_position = torch.arange(
                past_seen_tokens, past_seen_tokens + inputs_embeds.shape[1], device=inputs_embeds.device
            )

        if position_ids is None:
            position_ids = cache_position.unsqueeze(0)

        causal_mask = create_causal_mask(
            config=self.config,
            input_embeds=inputs_embeds,
            attention_mask=attention_mask,
            cache_position=cache_position,
            past_key_values=past_key_values,
            position_ids=position_ids,
        )

        # embed positions
        hidden_states = inputs_embeds

        # decoder layers
        all_hidden_states = () if output_hidden_states else None
        all_self_attns = () if output_attentions else None

        for decoder_layer in self.layers:
            if output_hidden_states:
                all_hidden_states += (hidden_states,)

            layer_outputs = decoder_layer(
                hidden_states,
                attention_mask=causal_mask,
                position_ids=position_ids,
                past_key_values=past_key_values,
                output_attentions=output_attentions,
                use_cache=use_cache,
                cache_position=cache_position,
                **kwargs,
            )

            hidden_states = layer_outputs[0]

            if output_attentions:
                all_self_attns += (layer_outputs[1],)

        hidden_states = self.norm(hidden_states)

        # add hidden states from the last decoder layer
        if output_hidden_states:
            all_hidden_states += (hidden_states,)

        if not return_dict:
            return tuple(
                v for v in [hidden_states, past_key_values, all_hidden_states, all_self_attns] if v is not None
            )

        return BaseModelOutputWithPast(
            last_hidden_state=hidden_states,
            past_key_values=past_key_values,
            hidden_states=all_hidden_states,
            attentions=all_self_attns,
        )


@auto_docstring(
    custom_intro="""
    Chameleon Model with a head on top used for outputting logits for next token prediction.
    """
)
class ChameleonForConditionalGeneration(ChameleonPreTrainedModel, GenerationMixin):
    _tied_weights_keys = ["lm_head.weight"]

    def __init__(self, config):
        super().__init__(config)
        self.model = ChameleonModel(config)
        self.vocab_size = config.vocab_size
        self.lm_head = nn.Linear(config.hidden_size, config.vocab_size, bias=False)

        # Initialize weights and apply final processing
        self.post_init()

    def set_decoder(self, decoder):
        self.model = decoder

    def get_decoder(self):
        return self.model

    def get_image_tokens(self, pixel_values):
        return self.model.get_image_tokens(pixel_values)

    def get_image_features(self, pixel_values):
        return self.model.get_image_features(pixel_values)

    @can_return_tuple
    @auto_docstring
    def forward(
        self,
        input_ids: Optional[torch.LongTensor] = None,
        pixel_values: Optional[torch.FloatTensor] = None,
        attention_mask: Optional[torch.Tensor] = None,
        position_ids: Optional[torch.LongTensor] = None,
        past_key_values: Optional[Cache] = None,
        inputs_embeds: Optional[torch.FloatTensor] = None,
        labels: Optional[torch.LongTensor] = None,
        use_cache: Optional[bool] = None,
        output_attentions: Optional[bool] = None,
        output_hidden_states: Optional[bool] = None,
        cache_position: Optional[torch.LongTensor] = None,
        **kwargs: Unpack[TransformersKwargs],
    ) -> Union[tuple, CausalLMOutputWithPast]:
        r"""
        labels (`torch.LongTensor` of shape `(batch_size, sequence_length)`, *optional*):
            Labels for computing the masked language modeling loss. Indices should either be in `[0, ...,
            config.vocab_size]` or -100 (see `input_ids` docstring). Tokens with indices set to `-100` are ignored
            (masked), the loss is only computed for the tokens with labels in `[0, ..., config.vocab_size]`.

        Example:

        ```python
        >>> from transformers import ChameleonProcessor, ChameleonForConditionalGeneration
        >>> import torch
        >>> import requests
        >>> from PIL import Image

        >>> model = ChameleonForConditionalGeneration.from_pretrained("facebook/chameleon-7b", torch_dtype=torch.bfloat16)
        >>> processor = ChameleonProcessor.from_pretrained("facebook/chameleon-7b")

        >>> prompt = "I used to know a lot about constellations when I was younger, but as I grew older, I forgot most of what I knew. These are the only two constellations that I really remember now.<image><image>I would like for you to tell me about 3 more constellations and give me a little bit of history about the constellation."
        >>> image = Image.open(requests.get("https://nineplanets.org/wp-content/uploads/2020/12/the-big-dipper-1.jpg", stream=True).raw)
        >>> image_2 = Image.open(requests.get("https://www.kxan.com/wp-content/uploads/sites/40/2020/10/ORION.jpg", stream=True).raw)

        >>> inputs = processor(images=[image, image_2], text=prompt, return_tensors="pt").to(model.device, torch.bfloat16)

        >>> generated_ids = model.generate(**inputs, max_new_tokens=100, do_sample=False)
        >>> processor.batch_decode(generated_ids, skip_special_tokens=True)[0]
        ```"""
        output_attentions = output_attentions if output_attentions is not None else self.config.output_attentions
        output_hidden_states = (
            output_hidden_states if output_hidden_states is not None else self.config.output_hidden_states
        )

        # decoder outputs consists of (dec_features, layer_state, dec_hidden, dec_attn)
        outputs = self.model(
            input_ids=input_ids,
            pixel_values=pixel_values,
            attention_mask=attention_mask,
            position_ids=position_ids,
            past_key_values=past_key_values,
            inputs_embeds=inputs_embeds,
            use_cache=use_cache,
            output_attentions=output_attentions,
            output_hidden_states=output_hidden_states,
            return_dict=True,
            cache_position=cache_position,
            **kwargs,
        )

        hidden_states = outputs[0]
        logits = self.lm_head(hidden_states)

        # Disallow image tokens which does not include special begin-image and end-image tokens
        image_tokens = self.model.vocabulary_mapping.image_tokens
        logits[:, :, image_tokens] = torch.finfo(logits.dtype).min

        loss = None
        if labels is not None:
            loss = self.loss_function(logits=logits, labels=labels, vocab_size=self.config.vocab_size, **kwargs)

        return CausalLMOutputWithPast(
            loss=loss,
            logits=logits,
            past_key_values=outputs.past_key_values,
            hidden_states=outputs.hidden_states,
            attentions=outputs.attentions,
        )

    def prepare_inputs_for_generation(
        self,
        input_ids,
        pixel_values=None,
        past_key_values=None,
        attention_mask=None,
        inputs_embeds=None,
        cache_position=None,
        position_ids=None,
        use_cache=True,
        **kwargs,
    ):
        # Overwritten -- in specific circumstances we don't want to forward image inputs to the model

        model_inputs = super().prepare_inputs_for_generation(
            input_ids,
            pixel_values=pixel_values,
            past_key_values=past_key_values,
            attention_mask=attention_mask,
            inputs_embeds=inputs_embeds,
            cache_position=cache_position,
            position_ids=position_ids,
            use_cache=use_cache,
            **kwargs,
        )

        if cache_position[0] != 0:
            # If we're in cached decoding stage, pixel values should be `None` because input ids do not contain special image token anymore
            # Otherwise we need pixel values to be passed to model
            model_inputs["pixel_values"] = None

        return model_inputs


__all__ = ["ChameleonForConditionalGeneration", "ChameleonModel", "ChameleonPreTrainedModel", "ChameleonVQVAE"]<|MERGE_RESOLUTION|>--- conflicted
+++ resolved
@@ -68,13 +68,9 @@
 
 # Copied from transformers.models.llama.modeling_llama.LlamaRotaryEmbedding with Llama->Chameleon
 class ChameleonRotaryEmbedding(nn.Module):
-<<<<<<< HEAD
-    def __init__(self, config: ChameleonConfig, device=None, layer_type=None):
-=======
     inv_freq: torch.Tensor  # fix linting for `register_buffer`
 
-    def __init__(self, dim, max_position_embeddings=2048, base=10000, device=None, scaling_factor=1.0):
->>>>>>> 7dd82f30
+    def __init__(self, config: ChameleonConfig, device=None, layer_type=None):    
         super().__init__()
         self.max_seq_len_cached = config.max_position_embeddings
         self.original_max_seq_len = config.max_position_embeddings
