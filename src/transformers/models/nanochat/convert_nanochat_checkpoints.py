# coding=utf-8
# Copyright 2025 The HuggingFace Inc. team. All rights reserved.
#
# Licensed under the Apache License, Version 2.0 (the "License");
# you may not use this file except in compliance with the License.
# You may obtain a copy of the License at
#
#     http://www.apache.org/licenses/LICENSE-2.0
#
# Unless required by applicable law or agreed to in writing, software
# distributed under the License is distributed on an "AS IS" BASIS,
# WITHOUT WARRANTIES OR CONDITIONS OF ANY KIND, either express or implied.
# See the License for the specific language governing permissions and
# limitations under the License.

import argparse
import gc
import json
import os
from pathlib import Path

import torch

from transformers import AutoTokenizer, NanoChatConfig, NanoChatForCausalLM


def infer_kv_heads(config: NanoChatConfig, state_dict: dict[str, torch.Tensor]) -> int:
    key_weight = state_dict.get("transformer.h.0.attn.c_k.weight")
    if key_weight is None:
        return config.num_key_value_heads
    rows = key_weight.shape[0]
    head_dim = config.hidden_size // config.num_attention_heads
    if rows % head_dim != 0:
        return config.num_key_value_heads
    inferred = rows // head_dim
    print(f"Inferred {inferred} key_value heads from checkpoint")
    return max(inferred, 1)


def convert_layer(old_prefix: str, new_prefix: str) -> dict[str, str]:
    return {
        f"{old_prefix}.attn.c_q.weight": f"{new_prefix}.self_attn.q_proj.weight",
        f"{old_prefix}.attn.c_k.weight": f"{new_prefix}.self_attn.k_proj.weight",
        f"{old_prefix}.attn.c_v.weight": f"{new_prefix}.self_attn.v_proj.weight",
        f"{old_prefix}.attn.c_proj.weight": f"{new_prefix}.self_attn.o_proj.weight",
        f"{old_prefix}.mlp.c_fc.weight": f"{new_prefix}.mlp.fc1.weight",
        f"{old_prefix}.mlp.c_proj.weight": f"{new_prefix}.mlp.fc2.weight",
    }


def load_config_from_checkpoint(input_path: Path) -> NanoChatConfig:
    """Load config from either meta_*.json or config.json in the checkpoint directory."""
    # Try to find meta_*.json first
    meta_files = list(input_path.glob("meta_*.json"))

    if meta_files:
        meta_file = meta_files[0]
        print(f"Loading config from {meta_file.name}")
        with open(meta_file, "r") as f:
            meta_config = json.load(f)

        # Extract model config from meta file
        if "model_config" in meta_config:
            model_config = meta_config["model_config"]
        else:
            model_config = meta_config

        # Map to NanoChat config parameters
        config_kwargs = {
            "vocab_size": model_config.get("vocab_size", 50304),
            "hidden_size": model_config.get("n_embd", 768),
            "num_hidden_layers": model_config.get("n_layer", 12),
            "num_attention_heads": model_config.get("n_head", 6),
            "num_key_value_heads": model_config.get("n_kv_head"),
            "max_position_embeddings": model_config.get("sequence_len", 2048),
        }

        # Try to load existing config.json for additional parameters
        config_file = input_path / "config.json"
        if config_file.exists():
            print("Loading additional config from config.json")
            with open(config_file, "r") as f:
                extra_config = json.load(f)

            # Add additional parameters from config.json
            for key in [
                "hidden_act",
                "attention_dropout",
                "rms_norm_eps",
                "initializer_range",
<<<<<<< HEAD
                "logits_soft_cap",
=======
                "final_logit_softcapping",
>>>>>>> 38051c66
                "attention_bias",
                "intermediate_size",
                "bos_token_id",
                "eos_token_id",
                "pad_token_id",
            ]:
                if key in extra_config:
                    config_kwargs[key] = extra_config[key]
                # Handle legacy qkv_bias -> attention_bias conversion
                elif key == "attention_bias" and "qkv_bias" in extra_config:
                    config_kwargs[key] = extra_config["qkv_bias"]
<<<<<<< HEAD
=======
                elif key == "final_logit_softcapping" and "logits_soft_cap":
                    config_kwargs[key] = extra_config["logits_soft_cap"]
>>>>>>> 38051c66

            # Handle rope_theta as a direct kwarg for the rope_parameters processing
            if "rope_theta" in extra_config:
                config_kwargs["rope_theta"] = extra_config["rope_theta"]

            # Handle rope_parameters or rope_scaling if present
            if "rope_parameters" in extra_config:
                config_kwargs["rope_parameters"] = extra_config["rope_parameters"]
            elif "rope_scaling" in extra_config and extra_config["rope_scaling"] is not None:
                config_kwargs["rope_parameters"] = extra_config["rope_scaling"]

        config = NanoChatConfig(**config_kwargs)
    else:
        # Fallback to loading from config.json if it exists
        config_file = input_path / "config.json"
        if config_file.exists():
            print("Loading config from config.json")
            config = NanoChatConfig.from_pretrained(input_path)
            # Handle legacy qkv_bias -> attention_bias conversion
            if hasattr(config, "qkv_bias") and not hasattr(config, "attention_bias"):
                config.attention_bias = config.qkv_bias
        else:
            raise ValueError(f"No config file found in {input_path}. Expected meta_*.json or config.json")

    return config


def write_model(input_dir, output_dir, safe_serialization=True):
    """Convert NanoChat model from original checkpoint format to HuggingFace format."""
    print("Converting the model.")
    os.makedirs(output_dir, exist_ok=True)

    input_path = Path(input_dir)

    # Load config
    config = load_config_from_checkpoint(input_path)
    print(f"Loaded config hidden_size={config.hidden_size} num_layers={config.num_hidden_layers}")

    # Load checkpoint - try model_*.pt first, then pytorch_model.bin
    checkpoint_files = list(input_path.glob("model_*.pt"))
    if checkpoint_files:
        checkpoint_path = checkpoint_files[0]
    else:
        checkpoint_path = input_path / "pytorch_model.bin"

    print(f"Fetching all parameters from the checkpoint at {checkpoint_path}...")
    old_state = torch.load(checkpoint_path, map_location="cpu")

    # Original nanochat weights are in bfloat16
    for key in old_state:
        if old_state[key].dtype == torch.float32:
            old_state[key] = old_state[key].to(torch.bfloat16)

    # Infer key-value heads from checkpoint
    inferred_kv = infer_kv_heads(config, old_state)
    config.num_key_value_heads = inferred_kv
    if config.num_attention_heads % config.num_key_value_heads != 0:
        print(f"Adjusting num_attention_heads from {config.num_attention_heads} to {config.num_key_value_heads}")
        config.num_attention_heads = config.num_key_value_heads

    print("Converting model...")
    state_dict = {}
    rename_map = {}

<<<<<<< HEAD
    def assign(old_key: str, new_key: str, old_state: dict[str, torch.Tensor], state_dict: dict[str, torch.Tensor], rename_map: dict[str, str]) -> None:
=======
    def assign(old_key: str, new_key: str) -> None:
        global old_state, state_dict, rename_map

>>>>>>> 38051c66
        tensor = old_state.get(old_key)
        if tensor is None:
            return
        state_dict[new_key] = tensor.clone()
        rename_map[old_key] = new_key

    # Convert embeddings and head
<<<<<<< HEAD
    assign("transformer.wte.weight", "model.embed_tokens.weight", old_state, state_dict, rename_map)
    assign("lm_head.weight", "lm_head.weight", old_state, state_dict, rename_map)
=======
    assign("transformer.wte.weight", "model.embed_tokens.weight")
    assign("lm_head.weight", "lm_head.weight")
>>>>>>> 38051c66

    # Convert layers
    for layer_idx in range(config.num_hidden_layers):
        old_prefix = f"transformer.h.{layer_idx}"
        new_prefix = f"model.layers.{layer_idx}"
        mapping = convert_layer(old_prefix, new_prefix)
        for old_key, new_key in mapping.items():
            assign(old_key, new_key, old_state, state_dict, rename_map)

    missing = [key for key in old_state.keys() if key not in rename_map]
    if missing:
        print(f"Skipped {len(missing)} legacy entries that have no equivalent in the shared implementation")

    del old_state
    gc.collect()

    # Update config
    config.torch_dtype = torch.bfloat16
    config.tie_word_embeddings = False

    # Load the checkpoint into the model
    print("Loading the checkpoint in a NanoChat model.")
    with torch.device("meta"):
        model = NanoChatForCausalLM(config)
    model.load_state_dict(state_dict, strict=True, assign=True)
    print("Checkpoint loaded successfully.")

    if hasattr(model.config, "_name_or_path"):
        del model.config._name_or_path

    print("Saving the model.")
    model.save_pretrained(output_dir, safe_serialization=safe_serialization)
    del state_dict, model

    # Safety check: reload the converted model
    gc.collect()
    print("Reloading the model to check if it's saved correctly.")
    NanoChatForCausalLM.from_pretrained(output_dir, torch_dtype=torch.bfloat16, device_map="auto")
    print("Model reloaded successfully.")


def write_tokenizer(input_dir, output_dir):
    """Convert and save the tokenizer."""
    input_path = Path(input_dir)

    # Convert the pickle tokenizer to HF format
    tokenizer_pkl = input_path / "tokenizer.pkl"
    if tokenizer_pkl.exists():
        try:
            import pickle

            from transformers.integrations.tiktoken import convert_tiktoken_to_fast

            with open(tokenizer_pkl, "rb") as f:
                tok_pkl = pickle.load(f)
            convert_tiktoken_to_fast(tok_pkl, output_dir)
            print("Converted tokenizer.pkl to HuggingFace format")
        except Exception as e:
            print(f"Warning: Failed to convert tokenizer.pkl: {e}")
            # Fallback: copy tokenizer files if they exist
            for filename in ("tokenizer.json", "tokenizer_config.json"):
                src = input_path / filename
                if src.exists():
                    (Path(output_dir) / filename).write_bytes(src.read_bytes())
    else:
        # No pickle tokenizer, copy JSON files
        for filename in ("tokenizer.json", "tokenizer_config.json", "special_tokens_map.json"):
            src = input_path / filename
            if src.exists():
                (Path(output_dir) / filename).write_bytes(src.read_bytes())

    print("Tokenizer saved successfully.")


def run_test(output_dir: str, prompt: str, max_new_tokens: int = 64) -> None:
    """Run a quick generation test to verify the converted model works correctly."""
    print(f"Running quick generation test with prompt: {prompt}")
    tokenizer = AutoTokenizer.from_pretrained(output_dir)
    model = NanoChatForCausalLM.from_pretrained(output_dir, torch_dtype=torch.bfloat16)
    model.eval()
    device = torch.device("cuda" if torch.cuda.is_available() else "cpu")
    model = model.to(device)
    inputs = tokenizer(prompt, return_tensors="pt").to(device)
    with torch.no_grad():
        output = model.generate(**inputs, max_new_tokens=max_new_tokens)
    generated = tokenizer.decode(output[0, inputs.input_ids.shape[1] :], skip_special_tokens=True)
    print(f"Generated text: {generated}")


def main():
    parser = argparse.ArgumentParser(description="Convert NanoChat checkpoints to HuggingFace format")
    parser.add_argument(
        "--input_dir",
        type=str,
        required=True,
        help="Path to the original checkpoint directory",
    )
    parser.add_argument(
        "--output_dir",
        type=str,
        required=True,
        help="Location to write HF model and tokenizer",
    )
    parser.add_argument(
        "--safe_serialization",
        action="store_true",
        default=True,
        help="Whether or not to save using `safetensors`.",
    )
    parser.add_argument(
        "--test_prompt",
        type=str,
        default=None,
        help="Optional prompt for a quick generation test",
    )
    args = parser.parse_args()

    write_model(
        args.input_dir,
        args.output_dir,
        safe_serialization=args.safe_serialization,
    )

    write_tokenizer(args.input_dir, args.output_dir)

    if args.test_prompt:
        run_test(args.output_dir, args.test_prompt)


if __name__ == "__main__":
    main()<|MERGE_RESOLUTION|>--- conflicted
+++ resolved
@@ -88,11 +88,7 @@
                 "attention_dropout",
                 "rms_norm_eps",
                 "initializer_range",
-<<<<<<< HEAD
                 "logits_soft_cap",
-=======
-                "final_logit_softcapping",
->>>>>>> 38051c66
                 "attention_bias",
                 "intermediate_size",
                 "bos_token_id",
@@ -104,11 +100,6 @@
                 # Handle legacy qkv_bias -> attention_bias conversion
                 elif key == "attention_bias" and "qkv_bias" in extra_config:
                     config_kwargs[key] = extra_config["qkv_bias"]
-<<<<<<< HEAD
-=======
-                elif key == "final_logit_softcapping" and "logits_soft_cap":
-                    config_kwargs[key] = extra_config["logits_soft_cap"]
->>>>>>> 38051c66
 
             # Handle rope_theta as a direct kwarg for the rope_parameters processing
             if "rope_theta" in extra_config:
@@ -173,13 +164,13 @@
     state_dict = {}
     rename_map = {}
 
-<<<<<<< HEAD
-    def assign(old_key: str, new_key: str, old_state: dict[str, torch.Tensor], state_dict: dict[str, torch.Tensor], rename_map: dict[str, str]) -> None:
-=======
-    def assign(old_key: str, new_key: str) -> None:
-        global old_state, state_dict, rename_map
-
->>>>>>> 38051c66
+    def assign(
+        old_key: str,
+        new_key: str,
+        old_state: dict[str, torch.Tensor],
+        state_dict: dict[str, torch.Tensor],
+        rename_map: dict[str, str],
+    ) -> None:
         tensor = old_state.get(old_key)
         if tensor is None:
             return
@@ -187,13 +178,8 @@
         rename_map[old_key] = new_key
 
     # Convert embeddings and head
-<<<<<<< HEAD
     assign("transformer.wte.weight", "model.embed_tokens.weight", old_state, state_dict, rename_map)
     assign("lm_head.weight", "lm_head.weight", old_state, state_dict, rename_map)
-=======
-    assign("transformer.wte.weight", "model.embed_tokens.weight")
-    assign("lm_head.weight", "lm_head.weight")
->>>>>>> 38051c66
 
     # Convert layers
     for layer_idx in range(config.num_hidden_layers):
