--- conflicted
+++ resolved
@@ -512,16 +512,9 @@
         audio_codes (`torch.LongTensor`  of shape `(batch_size, num_quantizers, codes_length)`:
             Discrete code indices computed using `model.encode`.
         bandwidth (`float`, *optional*):
-<<<<<<< HEAD
-            Target bandwidth in kbps. Must be one of `config.target_bandwidths`.
-            Defaults to the highest available bandwidth.
-        bandwidth (<fill_type>):
-            <fill_docstring>
-=======
             Target bandwidth in kbps. Must be one of `config.target_bandwidths`. Defaults to the highest available bandwidth.
         bandwidth (`float`, *optional*):
             Target bandwidth in kbps. Must be one of `config.target_bandwidths`. Defaults to the highest available bandwidth.
->>>>>>> 870add3d
         return_dict (`bool`, *optional*):
             Whether to return a [`XcodecOutput`] instead of a plain tuple.
 
