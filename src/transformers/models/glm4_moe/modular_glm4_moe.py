# coding=utf-8
# Copyright 2025 The ZhipuAI Inc. team and HuggingFace Inc. team. All rights reserved.
#
# Licensed under the Apache License, Version 2.0 (the "License");
# you may not use this file except in compliance with the License.
# You may obtain a copy of the License at
#
#     http://www.apache.org/licenses/LICENSE-2.0
#
# Unless required by applicable law or agreed to in writing, software
# distributed under the License is distributed on an "AS IS" BASIS,
# WITHOUT WARRANTIES OR CONDITIONS OF ANY KIND, either express or implied.
# See the License for the specific language governing permissions and
# limitations under the License.
"""PyTorch GLM-4-MOE model."""

from typing import Optional

import torch
from torch import nn

from ...configuration_utils import PretrainedConfig
from ...modeling_rope_utils import RopeParameters, rope_config_validation
from ...utils import logging
from ..cohere.modeling_cohere import CohereAttention, CohereRotaryEmbedding
from ..deepseek_v3.modeling_deepseek_v3 import (
    DeepseekV3DecoderLayer,
    DeepseekV3ForCausalLM,
    DeepseekV3MLP,
    DeepseekV3Model,
    DeepseekV3PreTrainedModel,
    DeepseekV3RMSNorm,
    DeepseekV3TopkRouter,
)
from ..gpt_neox.modeling_gpt_neox import apply_rotary_pos_emb  # noqa


logger = logging.get_logger(__name__)


class Glm4MoeConfig(PretrainedConfig):
    r"""
    This is the configuration class to store the configuration of a [`Glm4MoeModel`]. It is used to instantiate a
    Glm4Moe model according to the specified arguments, defining the model architecture. Instantiating a configuration
    with the defaults will yield a similar configuration to that of [THUDM/GLM-4-100B-A10B](https://huggingface.co/THUDM/GLM-4-100B-A10B).

    Configuration objects inherit from [`PretrainedConfig`] and can be used to control the model outputs. Read the
    documentation from [`PretrainedConfig`] for more information.


    Args:
        vocab_size (`int`, *optional*, defaults to 151552):
            Vocabulary size of the Glm4Moe model. Defines the number of different tokens that can be represented by the
            `inputs_ids` passed when calling [`Glm4MoeModel`]
        hidden_size (`int`, *optional*, defaults to 4096):
            Dimension of the hidden representations.
        intermediate_size (`int`, *optional*, defaults to 10944):
            Dimension of the MLP representations.
        num_hidden_layers (`int`, *optional*, defaults to 46):
            Number of hidden layers in the Transformer encoder.
        num_attention_heads (`int`, *optional*, defaults to 96):
            Number of attention heads for each attention layer in the Transformer encoder.
        partial_rotary_factor (`float`, *optional*, defaults to 0.5):
            The factor of the partial rotary position.
        num_key_value_heads (`int`, *optional*, defaults to 8):
            This is the number of key_value heads that should be used to implement Grouped Query Attention. If
            `num_key_value_heads=num_attention_heads`, the model will use Multi Head Attention (MHA), if
            `num_key_value_heads=1` the model will use Multi Query Attention (MQA) otherwise GQA is used. When
            converting a multi-head checkpoint to a GQA checkpoint, each group key and value head should be constructed
            by meanpooling all the original heads within that group. For more details, check out [this
            paper](https://huggingface.co/papers/2305.13245). If it is not specified, will default to `32`.

        hidden_act (`str` or `function`, *optional*, defaults to `"silu"`):
            The non-linear activation function (function or string) in the decoder.
        max_position_embeddings (`int`, *optional*, defaults to 131072):
            The maximum sequence length that this model might ever be used with.
        initializer_range (`float`, *optional*, defaults to 0.02):
            The standard deviation of the truncated_normal_initializer for initializing all weight matrices.
        rms_norm_eps (`float`, *optional*, defaults to 1e-05):
            The epsilon used by the rms normalization layers.
        use_cache (`bool`, *optional*, defaults to `True`):
            Whether or not the model should return the last key/values attentions (not used by all models). Only
            relevant if `config.is_decoder=True`.
        tie_word_embeddings (`bool`, *optional*, defaults to `False`):
            Whether the model's input and output word embeddings should be tied.
        rope_scaling (`Dict`, *optional*):
            Dictionary containing the scaling configuration for the RoPE embeddings. NOTE: if you apply new rope type
            and you expect the model to work on longer `max_position_embeddings`, we recommend you to update this value
            accordingly.
            Expected contents:
                `rope_type` (`str`):
                    The sub-variant of RoPE to use. Can be one of ['default', 'linear', 'dynamic', 'yarn', 'longrope',
                    'llama3'], with 'default' being the original RoPE implementation.
                `factor` (`float`, *optional*):
                    Used with all rope types except 'default'. The scaling factor to apply to the RoPE embeddings. In
                    most scaling types, a `factor` of x will enable the model to handle sequences of length x *
                    original maximum pre-trained length.
                `original_max_position_embeddings` (`int`, *optional*):
                    Used with 'dynamic', 'longrope' and 'llama3'. The original max position embeddings used during
                    pretraining.
                `attention_factor` (`float`, *optional*):
                    Used with 'yarn' and 'longrope'. The scaling factor to be applied on the attention
                    computation. If unspecified, it defaults to value recommended by the implementation, using the
                    `factor` field to infer the suggested value.
                `beta_fast` (`float`, *optional*):
                    Only used with 'yarn'. Parameter to set the boundary for extrapolation (only) in the linear
                    ramp function. If unspecified, it defaults to 32.
                `beta_slow` (`float`, *optional*):
                    Only used with 'yarn'. Parameter to set the boundary for interpolation (only) in the linear
                    ramp function. If unspecified, it defaults to 1.
                `short_factor` (`list[float]`, *optional*):
                    Only used with 'longrope'. The scaling factor to be applied to short contexts (<
                    `original_max_position_embeddings`). Must be a list of numbers with the same length as the hidden
                    size divided by the number of attention heads divided by 2
                `long_factor` (`list[float]`, *optional*):
                    Only used with 'longrope'. The scaling factor to be applied to long contexts (<
                    `original_max_position_embeddings`). Must be a list of numbers with the same length as the hidden
                    size divided by the number of attention heads divided by 2
                `low_freq_factor` (`float`, *optional*):
                    Only used with 'llama3'. Scaling factor applied to low frequency components of the RoPE
                `high_freq_factor` (`float`, *optional*):
                    Only used with 'llama3'. Scaling factor applied to high frequency components of the RoPE
        attention_bias (`bool`, defaults to `False`, *optional*, defaults to `False`):
            Whether to use a bias in the query, key, value and output projection layers during self-attention.
        attention_dropout (`float`, *optional*, defaults to 0.0):
            The dropout ratio for the attention probabilities.
        moe_intermediate_size (`int`, *optional*, defaults to 1408):
            Intermediate size of the routed expert.
        num_experts_per_tok (`int`, *optional*, defaults to 8):
            number of experts per token.
        n_shared_experts (`int`, *optional*, defaults to 1):
            Number of shared experts.
        n_routed_experts (`int`, *optional*, defaults to 128):
            Number of routed experts.
        routed_scaling_factor (`float`, *optional*, defaults to 1.0):
            Scaling factor or routed experts.
        n_group (`int`, *optional*, defaults to 1):
            Number of groups for routed experts.
        topk_group (`int`, *optional*, defaults to 1):
            Number of selected groups for each token(for each token, ensuring the selected experts is only within `topk_group` groups).
        first_k_dense_replace (`int`, *optional*, defaults to 1):
            Number of dense layers in shallow layers(embed->dense->dense->...->dense->moe->moe...->lm_head).
                                                            \--k dense layers--/
        norm_topk_prob (`bool`, *optional*, defaults to `True`):
            Whether to normalize the topk probabilities.
        use_qk_norm (`bool`, *optional*, defaults to `False`):
            Whether to use query-key normalization in the attention
    ```python
    >>> from transformers import Glm4MoeModel, Glm4MoeConfig

    >>> # Initializing a Glm4Moe style configuration
    >>> configuration = Glm4MoeConfig()

    >>> # Initializing a model from the GLM-4-MOE-100B-A10B style configuration
    >>> model = Glm4MoeModel(configuration)

    >>> # Accessing the model configuration
    >>> configuration = model.config
    ```"""

    model_type = "glm4_moe"
    keys_to_ignore_at_inference = ["past_key_values"]

    # Default tensor parallel plan for base model `Glm4Moe`
    base_model_tp_plan = {
        "layers.*.self_attn.q_proj": "colwise",
        "layers.*.self_attn.k_proj": "colwise",
        "layers.*.self_attn.v_proj": "colwise",
        "layers.*.self_attn.o_proj": "rowwise",
        "layers.*.mlp.experts.*.gate_proj": "colwise",
        "layers.*.mlp.experts.*.up_proj": "colwise",
        "layers.*.mlp.experts.*.down_proj": "rowwise",
        "layers.*.mlp.gate_proj": "colwise",
        "layers.*.mlp.up_proj": "colwise",
        "layers.*.mlp.down_proj": "rowwise",
    }
    base_model_pp_plan = {
        "embed_tokens": (["input_ids"], ["inputs_embeds"]),
        "layers": (["hidden_states", "attention_mask"], ["hidden_states"]),
        "norm": (["hidden_states"], ["hidden_states"]),
    }

    def __init__(
        self,
        vocab_size: Optional[int] = 151552,
        hidden_size: Optional[int] = 4096,
        intermediate_size: Optional[int] = 10944,
        num_hidden_layers: Optional[int] = 46,
        num_attention_heads: Optional[int] = 96,
        partial_rotary_factor: Optional[float] = 0.5,
        num_key_value_heads: Optional[int] = 8,
        hidden_act: Optional[str] = "silu",
        max_position_embeddings: Optional[int] = 131072,
        initializer_range: Optional[float] = 0.02,
        rms_norm_eps: Optional[int] = 1e-5,
        use_cache: Optional[bool] = True,
        tie_word_embeddings: Optional[bool] = False,
        rope_scaling: Optional[RopeParameters] = None,
        attention_bias: Optional[bool] = False,
        attention_dropout: Optional[float] = 0.0,
        moe_intermediate_size: Optional[int] = 1408,
        num_experts_per_tok: Optional[int] = 8,
        n_shared_experts: Optional[int] = 1,
        n_routed_experts: Optional[int] = 128,
        routed_scaling_factor: Optional[float] = 1.0,
        n_group: Optional[int] = 1,
        topk_group: Optional[int] = 1,
        first_k_dense_replace: Optional[int] = 1,
        norm_topk_prob: Optional[bool] = True,
        use_qk_norm: Optional[bool] = False,
        **kwargs,
    ):
        self.vocab_size = vocab_size
        self.max_position_embeddings = max_position_embeddings
        self.hidden_size = hidden_size
        self.intermediate_size = intermediate_size
        self.num_hidden_layers = num_hidden_layers
        self.num_attention_heads = num_attention_heads
        self.partial_rotary_factor = partial_rotary_factor

        self.num_key_value_heads = num_key_value_heads
        self.hidden_act = hidden_act
        self.initializer_range = initializer_range
        self.rms_norm_eps = rms_norm_eps
        self.use_cache = use_cache
        self.attention_bias = attention_bias
        self.attention_dropout = attention_dropout

        # Validate the correctness of rotary position embeddings parameters
        rope_theta = kwargs.get("rope_theta", 10000.0)
        if rope_scaling is None:
            rope_scaling = {"rope_type": "default", "rope_theta": rope_theta}
        else:
            # BC: if there is a 'type' field, copy it it to 'rope_type'.
            rope_type = rope_scaling.get("rope_type", rope_scaling.get("type"))
            rope_scaling.update({"rope_theta": rope_theta, "rope_type": rope_type})
        self.rope_scaling = rope_scaling
        rope_config_validation(self)

        # MoE arguments
        self.moe_intermediate_size = moe_intermediate_size
        self.num_experts_per_tok = num_experts_per_tok
        self.n_group = n_group
        self.topk_group = topk_group
        self.n_shared_experts = n_shared_experts
        self.n_routed_experts = n_routed_experts
        self.routed_scaling_factor = routed_scaling_factor
        self.first_k_dense_replace = first_k_dense_replace
        self.norm_topk_prob = norm_topk_prob
        self.use_qk_norm = use_qk_norm

        super().__init__(
            tie_word_embeddings=tie_word_embeddings,
            **kwargs,
        )


<<<<<<< HEAD
class Glm4MoeRotaryEmbedding(CohereRotaryEmbedding):
    pass


class Glm4MoeAttention(CohereAttention, nn.Module):
=======
class Glm4MoeAttention(CohereAttention):
>>>>>>> 870add3d
    def __init__(self, config: Glm4MoeConfig, layer_idx: Optional[int] = None):
        nn.Module.__init__(self)
        self.config = config
        self.layer_idx = layer_idx
        self.head_dim = getattr(config, "head_dim", config.hidden_size // config.num_attention_heads)
        self.num_key_value_groups = config.num_attention_heads // config.num_key_value_heads
        self.scaling = self.head_dim**-0.5
        self.rope_scaling = config.rope_scaling
        self.attention_dropout = config.attention_dropout
        self.is_causal = True

        self.q_proj = nn.Linear(
            config.hidden_size, config.num_attention_heads * self.head_dim, bias=config.attention_bias
        )
        self.k_proj = nn.Linear(
            config.hidden_size, config.num_key_value_heads * self.head_dim, bias=config.attention_bias
        )
        self.v_proj = nn.Linear(
            config.hidden_size, config.num_key_value_heads * self.head_dim, bias=config.attention_bias
        )
        self.o_proj = nn.Linear(config.num_attention_heads * self.head_dim, config.hidden_size, bias=False)
        self.use_qk_norm = config.use_qk_norm
        if self.use_qk_norm:
            self.q_norm = Glm4MoeRMSNorm(self.head_dim, eps=config.rms_norm_eps)
            self.k_norm = Glm4MoeRMSNorm(self.head_dim, eps=config.rms_norm_eps)


class Glm4MoeMLP(DeepseekV3MLP):
    pass


class Glm4MoeTopkRouter(DeepseekV3TopkRouter):
    def __init__(self, config: Glm4MoeConfig):
        nn.Module.__init__(self)
        self.config = config
        self.top_k = config.num_experts_per_tok
        self.n_routed_experts = config.n_routed_experts
        self.routed_scaling_factor = config.routed_scaling_factor
        self.n_group = config.n_group
        self.topk_group = config.topk_group
        self.norm_topk_prob = config.norm_topk_prob

        self.weight = nn.Parameter(torch.empty((self.n_routed_experts, config.hidden_size)))
        self.register_buffer("e_score_correction_bias", torch.zeros((self.n_routed_experts), dtype=torch.float32))


class Glm4MoeRMSNorm(DeepseekV3RMSNorm):
    pass


class Glm4MoeDecoderLayer(DeepseekV3DecoderLayer):
    pass


class Glm4MoePreTrainedModel(DeepseekV3PreTrainedModel):
    _can_compile_fullgraph = False


class Glm4MoeModel(DeepseekV3Model):
    _keys_to_ignore_on_load_unexpected = [r"model\.layers\.92.*", r"model\.layers\.46.*"]


class Glm4MoeForCausalLM(DeepseekV3ForCausalLM):
    pass


__all__ = [
    "Glm4MoeConfig",
    "Glm4MoePreTrainedModel",
    "Glm4MoeModel",
    "Glm4MoeForCausalLM",
]<|MERGE_RESOLUTION|>--- conflicted
+++ resolved
@@ -255,15 +255,11 @@
         )
 
 
-<<<<<<< HEAD
 class Glm4MoeRotaryEmbedding(CohereRotaryEmbedding):
     pass
 
 
-class Glm4MoeAttention(CohereAttention, nn.Module):
-=======
 class Glm4MoeAttention(CohereAttention):
->>>>>>> 870add3d
     def __init__(self, config: Glm4MoeConfig, layer_idx: Optional[int] = None):
         nn.Module.__init__(self)
         self.config = config
