--- conflicted
+++ resolved
@@ -199,11 +199,8 @@
         self.q_norm = Olmo2RMSNorm(config.num_attention_heads * self.head_dim, config.rms_norm_eps)
         self.k_norm = Olmo2RMSNorm(config.num_key_value_heads * self.head_dim, config.rms_norm_eps)
 
-<<<<<<< HEAD
     @deprecate_kwarg("position_embeddings", version="4.60.0")
-=======
     @deprecate_kwarg("past_key_value", new_name="past_key_values", version="4.58")
->>>>>>> 7dd82f30
     def forward(
         self,
         hidden_states: torch.Tensor,
@@ -273,11 +270,8 @@
         self.self_attn = Olmo2Attention(config=config, layer_idx=layer_idx)
         del self.input_layernorm
 
-<<<<<<< HEAD
     @deprecate_kwarg("position_embeddings", version="4.60.0")
-=======
     @deprecate_kwarg("past_key_value", new_name="past_key_values", version="4.58")
->>>>>>> 7dd82f30
     def forward(
         self,
         hidden_states: torch.Tensor,
