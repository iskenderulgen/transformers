--- conflicted
+++ resolved
@@ -32,11 +32,7 @@
 from ...modeling_rope_utils import rope_config_validation
 from ...modeling_utils import AttentionInterface
 from ...processing_utils import Unpack
-<<<<<<< HEAD
 from ...utils import TransformersKwargs, is_torch_flex_attn_available, logging
-=======
-from ...utils import TransformersKwargs, is_torch_flex_attn_available
->>>>>>> 7dd82f30
 from ...utils.deprecation import deprecate_kwarg
 from ...utils.generic import OutputRecorder
 from ..llama.modeling_llama import (
@@ -365,11 +361,8 @@
         self.k_norm = DogeRMSNorm(self.head_dim, eps=config.rms_norm_eps)
         self.rotary_emb = DogeRotaryEmbedding(config=config)
 
-<<<<<<< HEAD
     @deprecate_kwarg("position_embeddings", version="4.60.0")
-=======
     @deprecate_kwarg("past_key_value", new_name="past_key_values", version="4.58")
->>>>>>> 7dd82f30
     def forward(
         self,
         hidden_states: torch.Tensor,
@@ -549,11 +542,8 @@
         self.mlp = DogeMLP(config) if not config.is_moe else DogeCDMoE(config)
         self.post_attention_residual = nn.Parameter(torch.ones(config.hidden_size))
 
-<<<<<<< HEAD
     @deprecate_kwarg("position_embeddings", version="4.60.0")
-=======
     @deprecate_kwarg("past_key_value", new_name="past_key_values", version="4.58")
->>>>>>> 7dd82f30
     def forward(
         self,
         hidden_states: torch.Tensor,
