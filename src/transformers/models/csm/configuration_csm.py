# coding=utf-8
# Copyright 2025 Sesame and The HuggingFace Inc. team. All rights reserved.
#
# Licensed under the Apache License, Version 2.0 (the "License");
# you may not use this file except in compliance with the License.
# You may obtain a copy of the License at
#
#     http://www.apache.org/licenses/LICENSE-2.0
#
# Unless required by applicable law or agreed to in writing, software
# distributed under the License is distributed on an "AS IS" BASIS,
# WITHOUT WARRANTIES OR CONDITIONS OF ANY KIND, either express or implied.
# See the License for the specific language governing permissions and
# limitations under the License.

<<<<<<< HEAD
from typing import Optional

from ...configuration_utils import PretrainedConfig
from ...modeling_rope_utils import RopeParameters, rope_config_validation, standardize_rope_params
=======
from ...configuration_utils import PreTrainedConfig
from ...modeling_rope_utils import rope_config_validation
>>>>>>> 93464a02
from ...utils import logging
from ..auto.configuration_auto import AutoConfig


logger = logging.get_logger(__name__)


class CsmDepthDecoderConfig(PreTrainedConfig):
    r"""
    This is the configuration class to store the configuration of a [`CsmDepthDecoderModel`]. It is used to instantiate an CSM depth decoder
    model according to the specified arguments, defining the model architecture. Instantiating a configuration with the defaults will yield
    a similar configuration to that of the csm-1b.

    e.g. [sesame/csm-1b](https://huggingface.co/sesame/csm-1b)

    Configuration objects inherit from [`PreTrainedConfig`] and can be used to control the model outputs. Read the
    documentation from [`PreTrainedConfig`] for more information.


    Args:
        num_codebooks (`int`, *optional*, defaults to 32):
            Number of codebooks used in the underlying codec model responsible for tokenizing the audio.
        backbone_hidden_size (`int`, *optional*, defaults to 2048):
            Dimension of the hidden representations of the backbone model used with this depth decoder.
        vocab_size (`int`, *optional*, defaults to 2051):
            Vocabulary size of the CsmDepthDecoder model. Defines the number of different audio tokens that can be represented by each codebook.
        hidden_size (`int`, *optional*, defaults to 1024):
            Dimension of the hidden representations.
        intermediate_size (`int`, *optional*, defaults to 8192):
            Dimension of the MLP representations.
        num_hidden_layers (`int`, *optional*, defaults to 4):
            Number of hidden layers in the Transformer decoder.
        num_attention_heads (`int`, *optional*, defaults to 8):
            Number of attention heads for each attention layer in the Transformer decoder.
        num_key_value_heads (`int`, *optional*, defaults to 2):
            This is the number of key_value heads that should be used to implement Grouped Query Attention. If
            `num_key_value_heads=num_attention_heads`, the model will use Multi Head Attention (MHA), if
            `num_key_value_heads=1` the model will use Multi Query Attention (MQA) otherwise GQA is used. When
            converting a multi-head checkpoint to a GQA checkpoint, each group key and value head should be constructed
            by meanpooling all the original heads within that group. For more details, check out [this
            paper](https://huggingface.co/papers/2305.13245). If it is not specified, will default to
            `num_attention_heads`.
        hidden_act (`str` or `function`, *optional*, defaults to `"silu"`):
            The non-linear activation function (function or string) in the decoder.
        max_position_embeddings (`int`, *optional*, defaults to 33):
            The maximum sequence length that this model might ever be used with.
        initializer_range (`float`, *optional*, defaults to 0.02):
            The standard deviation of the truncated_normal_initializer for initializing all weight matrices.
        rms_norm_eps (`float`, *optional*, defaults to 1e-05):
            The epsilon used by the rms normalization layers.
        use_cache (`bool`, *optional*, defaults to `True`):
            Whether or not the model should return the last key/values attentions (not used by all models). Only
            relevant if `config.is_decoder=True`.
        pad_token_id (`int`, *optional*, defaults to 2050):
            Padding token id.
        bos_token_id (`int`, *optional*):
            Beginning of stream token id.
        eos_token_id (`int`, *optional*):
            End of stream token id.
        rope_parameters (`RopeParameters`, *optional*):
            Dictionary containing the configuration parameters for the RoPE embeddings. The dictionaty should contain
            a value for `rope_theta` and optionally parameters used for scaling in case you want to use RoPE
            with longer `max_position_embeddings`.
        attention_bias (`bool`, *optional*, defaults to `False`):
            Whether to use a bias in the query, key, value and output projection layers during self-attention.
        attention_dropout (`float`, *optional*, defaults to 0.0):
            The dropout ratio for the attention probabilities.
        mlp_bias (`bool`, *optional*, defaults to `False`):
            Whether to use a bias in up_proj, down_proj and gate_proj layers in the MLP layers.
        head_dim (`int`, *optional*):
            The attention head dimension. If None, it will default to hidden_size // num_attention_heads

    ```python
    >>> from transformers import CsmDepthDecoder, CsmDepthDecoderConfig

    >>> # Initializing a CsmDepthDecoder
    >>> configuration = CsmDepthDecoderConfig()
    >>> model = CsmDepthDecoderModel(configuration)

    >>> # Accessing the model configuration
    >>> configuration = model.config
    ```"""

    model_type = "csm_depth_decoder_model"
    base_config_key = "depth_decoder_config"
    keys_to_ignore_at_inference = ["past_key_values"]

    def __init__(
        self,
        num_codebooks: Optional[int] = 32,
        backbone_hidden_size: Optional[int] = 2048,
        vocab_size: Optional[int] = 2051,
        hidden_size: Optional[int] = 1024,
        intermediate_size: Optional[int] = 8192,
        num_hidden_layers: Optional[int] = 4,
        num_attention_heads: Optional[int] = 8,
        num_key_value_heads: Optional[int] = 2,
        hidden_act: Optional[int] = "silu",
        max_position_embeddings: Optional[int] = 33,
        initializer_range: Optional[float] = 0.02,
        rms_norm_eps: Optional[int] = 1e-5,
        use_cache: Optional[bool] = True,
        pad_token_id: Optional[int] = None,
        bos_token_id: Optional[int] = None,
        eos_token_id: Optional[int] = None,
        rope_parameters: Optional[RopeParameters | dict[RopeParameters]] = None,
        attention_bias: Optional[bool] = False,
        attention_dropout: Optional[float] = 0.0,
        mlp_bias: Optional[bool] = False,
        head_dim: Optional[int] = None,
        **kwargs,
    ):
        if kwargs.pop("tie_word_embeddings", False):
            raise ValueError("`tie_word_embeddings=True` is not supported for CsmDepthDecoderConfig")

        super().__init__(
            pad_token_id=pad_token_id,
            bos_token_id=bos_token_id,
            eos_token_id=eos_token_id,
            tie_word_embeddings=False,
            **kwargs,
        )
        self.num_codebooks = num_codebooks
        self.vocab_size = vocab_size
        self.backbone_hidden_size = backbone_hidden_size
        self.max_position_embeddings = max_position_embeddings
        self.hidden_size = hidden_size
        self.intermediate_size = intermediate_size
        self.num_hidden_layers = num_hidden_layers
        self.num_attention_heads = num_attention_heads

        # for backward compatibility
        if num_key_value_heads is None:
            num_key_value_heads = num_attention_heads

        self.num_key_value_heads = num_key_value_heads
        self.hidden_act = hidden_act
        self.initializer_range = initializer_range
        self.rms_norm_eps = rms_norm_eps
        self.use_cache = use_cache
        self.attention_bias = attention_bias
        self.attention_dropout = attention_dropout
        self.mlp_bias = mlp_bias
        self.head_dim = head_dim if head_dim is not None else self.hidden_size // self.num_attention_heads
        self.rope_parameters = rope_parameters

        # Validate the correctness of rotary position embeddings parameters
        rope_theta = kwargs.get("rope_theta", 500000.0)
        standardize_rope_params(self, rope_theta=rope_theta)
        rope_config_validation(self)


class CsmConfig(PreTrainedConfig):
    r"""
    This is the configuration class to store the configuration of a [`CsmForConditionalGeneration`]. It is used to instantiate an CSM
    model according to the specified arguments, defining the model architecture. Instantiating a configuration
    with the defaults will yield a similar configuration to that of the csm-1b.

    e.g. [sesame/csm-1b](https://huggingface.co/sesame/csm-1b)

    Configuration objects inherit from [`PreTrainedConfig`] and can be used to control the model outputs. Read the
    documentation from [`PreTrainedConfig`] for more information.

    Args:
        num_codebooks (`int`, *optional*, defaults to 32):
            Number of codebooks used in the underlying codec model responsible for tokenizing the audio.
        vocab_size (`int`, *optional*, defaults to 2051):
            Vocabulary size of the Csm model. Defines the number of different audio tokens that can be represented by each codebook.
        text_vocab_size (`int`, *optional*, defaults to 128256):
            Vocabulary size of the text input for the Csm model. Defines the number of different text tokens that can be represented.
        hidden_size (`int`, *optional*, defaults to 2048):
            Dimension of the hidden representations of the backbone model.
        intermediate_size (`int`, *optional*, defaults to 8192):
            Dimension of the MLP representations of the backbone model.
        num_hidden_layers (`int`, *optional*, defaults to 16):
            Number of hidden layers in the backbone model Transformer decoder.
        num_attention_heads (`int`, *optional*, defaults to 32):
            Number of attention heads for each attention layer in the backbone model Transformer decoder.
        num_key_value_heads (`int`, *optional*, defaults to 8):
            This is the number of key_value heads that should be used to implement Grouped Query Attention. If
            `num_key_value_heads=num_attention_heads`, the model will use Multi Head Attention (MHA), if
            `num_key_value_heads=1` the model will use Multi Query Attention (MQA) otherwise GQA is used. When
            converting a multi-head checkpoint to a GQA checkpoint, each group key and value head should be constructed
            by meanpooling all the original heads within that group. For more details, check out [this
            paper](https://huggingface.co/papers/2305.13245).
        hidden_act (`str` or `function`, *optional*, defaults to `"silu"`):
            The non-linear activation function (function or string) in the backbone model Transformer decoder.
        max_position_embeddings (`int`, *optional*, defaults to 2048):
            The maximum sequence length that this model might ever be used with.
        initializer_range (`float`, *optional*, defaults to 0.02):
            The standard deviation of the truncated_normal_initializer for initializing all weight matrices.
        rms_norm_eps (`float`, *optional*, defaults to 1e-05):
            The epsilon used by the rms normalization layers.
        use_cache (`bool`, *optional*, defaults to `True`):
            Whether or not the model should return the last key/values attentions (not used by all models). Only
            relevant if `config.is_decoder=True`.
        pad_token_id (`int`, *optional*, defaults to 128002):
            Padding token id.
        codebook_pad_token_id (`int`, *optional*, defaults to 2050):
            Padding token id for codebook tokens.
        codebook_eos_token_id (`int`, *optional*, defaults to 0):
            End of stream token id for codebook tokens.
        bos_token_id (`int`, *optional*, defaults to 128000):
            Beginning of stream token id.
        eos_token_id (`int`, *optional*):
            End of stream token id.
        audio_token_id (`int`, *optional*, defaults to 128002):
            Audio token id in the text input.
        audio_eos_token_id (`int`, *optional*, defaults to 128003):
            End of stream token id for audio in the text input.
        rope_parameters (`RopeParameters`, *optional*):
            Dictionary containing the configuration parameters for the RoPE embeddings. The dictionaty should contain
            a value for `rope_theta` and optionally parameters used for scaling in case you want to use RoPE
            with longer `max_position_embeddings`.
        attention_bias (`bool`, *optional*, defaults to `False`):
            Whether to use a bias in the query, key, value and output projection layers during self-attention.
        attention_dropout (`float`, *optional*, defaults to 0.0):
            The dropout ratio for the attention probabilities.
        mlp_bias (`bool`, *optional*, defaults to `False`):
            Whether to use a bias in up_proj, down_proj and gate_proj layers in the MLP layers.
        head_dim (`int`, *optional*):
            The attention head dimension. If None, it will default to hidden_size // num_attention_heads
        tie_codebooks_embeddings (`bool`, *optional*, defaults to `True`):
            Whether to tie the codebook tokens embeddings of the backbone model to the codebook tokens embeddings of the depth decoder.
        depth_decoder_config (`CsmDepthDecoderConfig`, *optional*):
            Configuration for the depth decoder.
        codec_config (`PreTrainedConfig`, *optional*):
            Configuration for the codec.

    ```python
    >>> from transformers import CsmForConditionalGeneration, CsmConfig

    >>> # Initializing a CsmConfig
    >>> configuration = CsmConfig()

    >>> # Initializing a model
    >>> model = CsmForConditionalGeneration(configuration)

    >>> # Accessing the model configuration
    >>> configuration = model.config
    ```"""

    model_type = "csm"
    base_config_key = "csm_config"
    keys_to_ignore_at_inference = ["past_key_values"]
    sub_configs = {
        "codec_config": AutoConfig,
        "depth_decoder_config": CsmDepthDecoderConfig,
    }

    def __init__(
        self,
        num_codebooks: Optional[int] = 32,
        vocab_size: Optional[int] = 2051,
        text_vocab_size: Optional[int] = 128256,
        hidden_size: Optional[int] = 2048,
        intermediate_size: Optional[int] = 8192,
        num_hidden_layers: Optional[int] = 16,
        num_attention_heads: Optional[int] = 32,
        num_key_value_heads: Optional[int] = 8,
        hidden_act: Optional[str] = "silu",
        max_position_embeddings: Optional[int] = 2048,
        initializer_range: Optional[float] = 0.02,
        rms_norm_eps: Optional[int] = 1e-5,
        use_cache: Optional[bool] = True,
        pad_token_id: Optional[int] = 128002,
        codebook_pad_token_id: Optional[int] = 2050,
        codebook_eos_token_id: Optional[int] = 0,
        bos_token_id: Optional[int] = 128000,
        eos_token_id: Optional[int] = None,
        audio_token_id: Optional[int] = 128002,
        audio_eos_token_id: Optional[int] = 128003,
        rope_parameters: Optional[RopeParameters | dict[RopeParameters]] = None,
        attention_bias: Optional[bool] = False,
        attention_dropout: Optional[float] = 0.0,
        mlp_bias: Optional[bool] = False,
        head_dim: Optional[int] = None,
        tie_codebooks_embeddings: Optional[bool] = True,
        depth_decoder_config: Optional[dict] = None,
        codec_config: Optional[dict] = None,
        **kwargs,
    ):
        if kwargs.pop("tie_word_embeddings", False):
            raise ValueError("`tie_word_embeddings=True` is not supported for CsmConfig")

        super().__init__(
            pad_token_id=pad_token_id,
            bos_token_id=bos_token_id,
            eos_token_id=eos_token_id,
            tie_word_embeddings=False,
            **kwargs,
        )

        if depth_decoder_config is None:
            self.depth_decoder_config = CsmDepthDecoderConfig()
            logger.info("depth_decoder_config is None, using default depth decoder config.")
        elif isinstance(depth_decoder_config, dict):
            self.depth_decoder_config = CsmDepthDecoderConfig(**depth_decoder_config)
        elif isinstance(depth_decoder_config, CsmDepthDecoderConfig):
            self.depth_decoder_config = depth_decoder_config

        if codec_config is None:
            self.codec_config = AutoConfig.for_model("mimi")
            logger.info("codec_config is None, using default audio encoder config.")
        elif isinstance(codec_config, dict):
            self.codec_config = AutoConfig.for_model(**codec_config)
        elif isinstance(codec_config, PreTrainedConfig):
            self.codec_config = codec_config

        self.text_vocab_size = text_vocab_size
        self.num_codebooks = num_codebooks
        self.audio_token_id = audio_token_id
        self.audio_eos_token_id = audio_eos_token_id
        self.codebook_pad_token_id = codebook_pad_token_id
        self.codebook_eos_token_id = codebook_eos_token_id
        self.tie_codebooks_embeddings = tie_codebooks_embeddings

        self.vocab_size = vocab_size
        self.max_position_embeddings = max_position_embeddings
        self.hidden_size = hidden_size
        self.intermediate_size = intermediate_size
        self.num_hidden_layers = num_hidden_layers
        self.num_attention_heads = num_attention_heads

        # for backward compatibility
        if num_key_value_heads is None:
            num_key_value_heads = num_attention_heads

        self.num_key_value_heads = num_key_value_heads
        self.hidden_act = hidden_act
        self.initializer_range = initializer_range
        self.rms_norm_eps = rms_norm_eps
        self.use_cache = use_cache
        self.attention_bias = attention_bias
        self.attention_dropout = attention_dropout
        self.mlp_bias = mlp_bias
        self.head_dim = head_dim if head_dim is not None else self.hidden_size // self.num_attention_heads
        self.rope_parameters = rope_parameters

        # Validate the correctness of rotary position embeddings parameters
        rope_theta = kwargs.get("rope_theta", 500000.0)
        standardize_rope_params(self, rope_theta=rope_theta)
        rope_config_validation(self)


__all__ = [
    "CsmDepthDecoderConfig",
    "CsmConfig",
]<|MERGE_RESOLUTION|>--- conflicted
+++ resolved
@@ -13,15 +13,10 @@
 # See the License for the specific language governing permissions and
 # limitations under the License.
 
-<<<<<<< HEAD
 from typing import Optional
 
 from ...configuration_utils import PretrainedConfig
 from ...modeling_rope_utils import RopeParameters, rope_config_validation, standardize_rope_params
-=======
-from ...configuration_utils import PreTrainedConfig
-from ...modeling_rope_utils import rope_config_validation
->>>>>>> 93464a02
 from ...utils import logging
 from ..auto.configuration_auto import AutoConfig
 
