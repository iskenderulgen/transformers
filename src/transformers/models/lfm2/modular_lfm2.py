--- conflicted
+++ resolved
@@ -237,11 +237,8 @@
         del self.o_proj
         del self.attention_dropout
 
-<<<<<<< HEAD
     @deprecate_kwarg("position_embeddings", version="4.60.0")
-=======
     @deprecate_kwarg("past_key_value", new_name="past_key_values", version="4.58")
->>>>>>> 7dd82f30
     def forward(
         self,
         hidden_states: torch.Tensor,
@@ -419,11 +416,8 @@
         self.operator_norm = Lfm2RMSNorm(config.hidden_size, eps=config.norm_eps)
         self.ffn_norm = Lfm2RMSNorm(config.hidden_size, eps=config.norm_eps)
 
-<<<<<<< HEAD
     @deprecate_kwarg("position_embeddings", version="4.60.0")
-=======
     @deprecate_kwarg("past_key_value", new_name="past_key_values", version="4.58")
->>>>>>> 7dd82f30
     def forward(
         self,
         hidden_states: torch.Tensor,
