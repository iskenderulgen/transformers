# coding=utf-8
# Copyright 2024 Google Inc. HuggingFace Inc. team. All rights reserved.
#
#
# Licensed under the Apache License, Version 2.0 (the "License");
# you may not use this file except in compliance with the License.
# You may obtain a copy of the License at
#
#     http://www.apache.org/licenses/LICENSE-2.0
#
# Unless required by applicable law or agreed to in writing, software
# distributed under the License is distributed on an "AS IS" BASIS,
# WITHOUT WARRANTIES OR CONDITIONS OF ANY KIND, either express or implied.
# See the License for the specific language governing permissions and
# limitations under the License.
from typing import TYPE_CHECKING, Any, Optional

import sentencepiece as spm
import torch
from torch import nn

from ...cache_utils import Cache, DynamicCache
from ...configuration_utils import PretrainedConfig
from ...masking_utils import create_causal_mask
from ...modeling_outputs import BaseModelOutputWithPast
<<<<<<< HEAD
from ...modeling_rope_utils import RopeParameters, rope_config_validation
=======
from ...modeling_utils import PreTrainedModel
>>>>>>> 870add3d
from ...processing_utils import Unpack
from ...tokenization_utils import AddedToken, PreTrainedTokenizer
from ...utils import TransformersKwargs, logging
from ..llama.modeling_llama import (
    LlamaForCausalLM,
    LlamaForSequenceClassification,
    LlamaForTokenClassification,
    LlamaMLP,
    LlamaModel,
    LlamaPreTrainedModel,
    LlamaRotaryEmbedding,
)
from ..llama.tokenization_llama import LlamaTokenizer


if TYPE_CHECKING:
    from ...tokenization_utils_base import TextInput

VOCAB_FILES_NAMES = {"vocab_file": "tokenizer.model"}

SPIECE_UNDERLINE = "▁"


logger = logging.get_logger(__name__)


class GemmaConfig(PretrainedConfig):
    r"""
    This is the configuration class to store the configuration of a [`GemmaModel`]. It is used to instantiate an Gemma
    model according to the specified arguments, defining the model architecture. Instantiating a configuration with the
    defaults will yield a similar configuration to that of the Gemma-7B.
    e.g. [google/gemma-7b](https://huggingface.co/google/gemma-7b)
    Configuration objects inherit from [`PretrainedConfig`] and can be used to control the model outputs. Read the
    documentation from [`PretrainedConfig`] for more information.
    Args:
        vocab_size (`int`, *optional*, defaults to 256000):
            Vocabulary size of the Gemma model. Defines the number of different tokens that can be represented by the
            `inputs_ids` passed when calling [`GemmaModel`]
        hidden_size (`int`, *optional*, defaults to 3072):
            Dimension of the hidden representations.
        intermediate_size (`int`, *optional*, defaults to 24576):
            Dimension of the MLP representations.
        num_hidden_layers (`int`, *optional*, defaults to 28):
            Number of hidden layers in the Transformer decoder.
        num_attention_heads (`int`, *optional*, defaults to 16):
            Number of attention heads for each attention layer in the Transformer decoder.
        num_key_value_heads (`int`, *optional*, defaults to 16):
            This is the number of key_value heads that should be used to implement Grouped Query Attention. If
            `num_key_value_heads=num_attention_heads`, the model will use Multi Head Attention (MHA), if
            `num_key_value_heads=1` the model will use Multi Query Attention (MQA) otherwise GQA is used. When
            converting a multi-head checkpoint to a GQA checkpoint, each group key and value head should be constructed
            by meanpooling all the original heads within that group. For more details, check out [this
            paper](https://huggingface.co/papers/2305.13245). If it is not specified, will default to
            `num_attention_heads`.
        head_dim (`int`, *optional*, defaults to 256):
            The attention head dimension.
        hidden_act (`str` or `function`, *optional*, defaults to `"gelu_pytorch_tanh"`):
            The legacy activation function. It is overwritten by the `hidden_activation`.
        max_position_embeddings (`int`, *optional*, defaults to 8192):
            The maximum sequence length that this model might ever be used with.
        initializer_range (`float`, *optional*, defaults to 0.02):
            The standard deviation of the truncated_normal_initializer for initializing all weight matrices.
        rms_norm_eps (`float`, *optional*, defaults to 1e-06):
            The epsilon used by the rms normalization layers.
        use_cache (`bool`, *optional*, defaults to `True`):
            Whether or not the model should return the last key/values attentions (not used by all models). Only
            relevant if `config.is_decoder=True`.
        pad_token_id (`int`, *optional*, defaults to 0):
            Padding token id.
        eos_token_id (`int`, *optional*, defaults to 1):
            End of stream token id.
        bos_token_id (`int`, *optional*, defaults to 2):
            Beginning of stream token id.
        tie_word_embeddings (`bool`, *optional*, defaults to `True`):
            Whether to tie weight embeddings
        rope_scaling (`RopeParameters`, *optional*):
            Dictionary containing the configuration parameters for the RoPE embeddings. If you apply new rope type
            and you expect the model to work on longer `max_position_embeddings`, we recommend you to update this value
            accordingly.
        attention_bias (`bool`, defaults to `False`, *optional*, defaults to `False`):
            Whether to use a bias in the query, key, value and output projection layers during self-attention.
        attention_dropout (`float`, *optional*, defaults to 0.0):
            The dropout ratio for the attention probabilities.
    ```python
    >>> from transformers import GemmaModel, GemmaConfig
    >>> # Initializing a Gemma gemma-7b style configuration
    >>> configuration = GemmaConfig()
    >>> # Initializing a model from the gemma-7b style configuration
    >>> model = GemmaModel(configuration)
    >>> # Accessing the model configuration
    >>> configuration = model.config
    ```"""

    model_type = "gemma"
    keys_to_ignore_at_inference = ["past_key_values"]
    base_model_tp_plan = {
        "layers.*.self_attn.q_proj": "colwise",
        "layers.*.self_attn.k_proj": "colwise",
        "layers.*.self_attn.v_proj": "colwise",
        "layers.*.self_attn.o_proj": "rowwise",
        "layers.*.mlp.gate_proj": "colwise",
        "layers.*.mlp.up_proj": "colwise",
        "layers.*.mlp.down_proj": "rowwise",
    }
    base_model_pp_plan = {
        "embed_tokens": (["input_ids"], ["inputs_embeds"]),
        "layers": (["hidden_states", "attention_mask"], ["hidden_states"]),
        "norm": (["hidden_states"], ["hidden_states"]),
    }

    def __init__(
        self,
<<<<<<< HEAD
        vocab_size: Optional[int] = 256000,
        hidden_size: Optional[int] = 3072,
        intermediate_size: Optional[int] = 24576,
        num_hidden_layers: Optional[int] = 28,
        num_attention_heads: Optional[int] = 16,
        num_key_value_heads: Optional[int] = 16,
        head_dim: Optional[int] = 256,
        hidden_act: Optional[str] = "gelu_pytorch_tanh",
        hidden_activation: Optional[int] = None,
        max_position_embeddings: Optional[int] = 8192,
        initializer_range: Optional[float] = 0.02,
        rms_norm_eps: Optional[int] = 1e-6,
        use_cache: Optional[bool] = True,
        pad_token_id: Optional[int] = 0,
        eos_token_id: Optional[int] = 1,
        bos_token_id: Optional[int] = 2,
        tie_word_embeddings: Optional[bool] = True,
        rope_scaling: Optional[RopeParameters] = None,
        attention_bias: Optional[bool] = False,
        attention_dropout: Optional[float] = 0.0,
=======
        vocab_size=256000,
        hidden_size=3072,
        intermediate_size=24576,
        num_hidden_layers=28,
        num_attention_heads=16,
        num_key_value_heads=16,
        head_dim=256,
        hidden_act="gelu_pytorch_tanh",
        max_position_embeddings=8192,
        initializer_range=0.02,
        rms_norm_eps=1e-6,
        use_cache=True,
        pad_token_id=0,
        eos_token_id=1,
        bos_token_id=2,
        tie_word_embeddings=True,
        rope_theta=10000.0,
        attention_bias=False,
        attention_dropout=0.0,
>>>>>>> 870add3d
        **kwargs,
    ):
        self.vocab_size = vocab_size
        self.max_position_embeddings = max_position_embeddings
        self.hidden_size = hidden_size
        self.intermediate_size = intermediate_size
        self.num_hidden_layers = num_hidden_layers
        self.num_attention_heads = num_attention_heads
        self.head_dim = head_dim
        self.num_key_value_heads = num_key_value_heads
        self.hidden_act = hidden_act
        self.initializer_range = initializer_range
        self.rms_norm_eps = rms_norm_eps
        self.use_cache = use_cache
        self.attention_bias = attention_bias
        self.attention_dropout = attention_dropout

        # Validate the correctness of rotary position embeddings parameters
        rope_theta = kwargs.get("rope_theta", 10000.0)
        if rope_scaling is None:
            rope_scaling = {"rope_type": "default", "rope_theta": rope_theta}
        else:
            # BC: if there is a 'type' field, copy it it to 'rope_type'.
            rope_type = rope_scaling.get("rope_type", rope_scaling.get("type"))
            rope_scaling.update({"rope_theta": rope_theta, "rope_type": rope_type})
        self.rope_scaling = rope_scaling
        rope_config_validation(self)

        super().__init__(
            pad_token_id=pad_token_id,
            bos_token_id=bos_token_id,
            eos_token_id=eos_token_id,
            tie_word_embeddings=tie_word_embeddings,
            **kwargs,
        )


class GemmaTokenizer(LlamaTokenizer, PreTrainedTokenizer):
    """
    Construct a Gemma tokenizer. Based on byte-level Byte-Pair-Encoding. The default padding token is unset as there is
    no padding token in the original model.

    Args:
        vocab_file (`str`):
            Path to the vocabulary file.
        unk_token (`str` or `tokenizers.AddedToken`, *optional*, defaults to `"<unk>"`):
            The unknown token. A token that is not in the vocabulary cannot be converted to an ID and is set to be this
            token instead.
        bos_token (`str` or `tokenizers.AddedToken`, *optional*, defaults to `"<bos>"`):
            The beginning of sequence token that was used during pretraining. Can be used a sequence classifier token.
        eos_token (`str` or `tokenizers.AddedToken`, *optional*, defaults to `"<eos>"`):
            The end of sequence token.
        pad_token (`str` or `tokenizers.AddedToken`, *optional*, defaults to `"<pad>"`):
            A special token used to make arrays of tokens the same size for batching purpose. Will then be ignored by
            attention mechanisms or loss computation.
        sp_model_kwargs (`dict[str, Any]`, `Optional`, *optional*):
            Will be passed to the `SentencePieceProcessor.__init__()` method. The [Python wrapper for
            SentencePiece](https://github.com/google/sentencepiece/tree/master/python) can be used, among other things,
            to set:

            - `enable_sampling`: Enable subword regularization.
            - `nbest_size`: Sampling parameters for unigram. Invalid for BPE-Dropout.

              - `nbest_size = {0,1}`: No sampling is performed.
              - `nbest_size > 1`: samples from the nbest_size results.
              - `nbest_size < 0`: assuming that nbest_size is infinite and samples from the all hypothesis (lattice)
                using forward-filtering-and-backward-sampling algorithm.

            - `alpha`: Smoothing parameter for unigram sampling, and dropout probability of merge operations for
              BPE-dropout.

        add_bos_token (`bool`, *optional*, defaults to `True`):
            Whether or not to add an `bos_token` at the start of sequences.
        add_eos_token (`bool`, *optional*, defaults to `False`):
            Whether or not to add an `eos_token` at the end of sequences.
        clean_up_tokenization_spaces (`bool`, *optional*, defaults to `False`):
            Whether or not to cleanup spaces after decoding, cleanup consists in removing potential artifacts like
            extra spaces.
        use_default_system_prompt (`bool`, *optional*, defaults to `False`):
            Whether or not the default system prompt for Gemma should be used.
        spaces_between_special_tokens (`bool`, *optional*, defaults to `False`):
            Whether or not to add spaces between special tokens.
    """

    def __init__(
        self,
        vocab_file,
        unk_token="<unk>",
        bos_token="<bos>",
        eos_token="<eos>",
        pad_token="<pad>",
        sp_model_kwargs: Optional[dict[str, Any]] = None,
        add_bos_token=True,
        add_eos_token=False,
        clean_up_tokenization_spaces=False,
        use_default_system_prompt=False,
        spaces_between_special_tokens=False,
        **kwargs,
    ):
        self.sp_model_kwargs = {} if sp_model_kwargs is None else sp_model_kwargs
        bos_token = AddedToken(bos_token, normalized=False, special=True) if isinstance(bos_token, str) else bos_token
        eos_token = AddedToken(eos_token, normalized=False, special=True) if isinstance(eos_token, str) else eos_token
        unk_token = AddedToken(unk_token, normalized=False, special=True) if isinstance(unk_token, str) else unk_token
        pad_token = AddedToken(pad_token, normalized=False, special=True) if isinstance(pad_token, str) else pad_token

        self.vocab_file = vocab_file
        self.add_bos_token = add_bos_token
        self.add_eos_token = add_eos_token
        self.use_default_system_prompt = use_default_system_prompt
        self.sp_model = spm.SentencePieceProcessor(**self.sp_model_kwargs)
        self.sp_model.Load(vocab_file)

        PreTrainedTokenizer.__init__(
            self,
            bos_token=bos_token,
            eos_token=eos_token,
            unk_token=unk_token,
            pad_token=pad_token,
            add_bos_token=add_bos_token,
            add_eos_token=add_eos_token,
            sp_model_kwargs=sp_model_kwargs,
            clean_up_tokenization_spaces=clean_up_tokenization_spaces,
            use_default_system_prompt=use_default_system_prompt,
            spaces_between_special_tokens=spaces_between_special_tokens,
            **kwargs,
        )

    def get_spm_processor(self):
        raise AttributeError("Not needed for Gemma")

    def unk_token_length(self):
        raise AttributeError("Not needed for Gemma")

    def tokenize(self, text: "TextInput", **kwargs) -> list[str]:
        """
        Args:
            text: TextInput
        Simply calls PreTrainedTokenizer's method
        """
        return PreTrainedTokenizer.tokenize(self, text, **kwargs)

    def _tokenize(self, text, **kwargs):
        """
        Args:
            text: TextInput
        Returns a tokenized string. The Gemma tokenizer never adds a prefix space.
        """
        return self.sp_model.encode(text, out_type=str)

    def _decode(
        self,
        token_ids: list[int],
        skip_special_tokens: bool = False,
        spaces_between_special_tokens: bool = False,
        **kwargs,
    ) -> str:
        sub_texts = []
        current_sub_text = []
        for ids in token_ids:
            if skip_special_tokens and ids in self.all_special_ids:
                continue
            if ids in self._added_tokens_decoder:
                if current_sub_text:
                    sub_texts.append(self.sp_model.decode(current_sub_text))
                sub_texts.append(self._added_tokens_decoder[ids].content)
                current_sub_text = []
            else:
                current_sub_text.append(ids)
        if current_sub_text:
            sub_texts.append(self.sp_model.decode(current_sub_text))

        if spaces_between_special_tokens:
            sub_texts = " ".join(sub_texts)
        else:
            sub_texts = "".join(sub_texts)

        return sub_texts.replace(SPIECE_UNDERLINE, " ")

    def convert_tokens_to_string(self, tokens):
        """Converts a sequence of tokens (string) in a single string."""
        current_sub_tokens = []
        out_string = ""
        for token in tokens:
            # make sure that special tokens are not decoded using sentencepiece model
            if token in self._added_tokens_encoder:
                out_string += self.sp_model.decode(current_sub_tokens) + token
                current_sub_tokens = []
            else:
                current_sub_tokens.append(token)
        out_string += self.sp_model.decode(current_sub_tokens)
        return out_string


class GemmaRMSNorm(nn.Module):
    def __init__(self, dim: int, eps: float = 1e-6):
        super().__init__()
        self.eps = eps
        self.weight = nn.Parameter(torch.zeros(dim))

    def _norm(self, x):
        return x * torch.rsqrt(x.pow(2).mean(-1, keepdim=True) + self.eps)

    def forward(self, x):
        output = self._norm(x.float())
        # Llama does x.to(float16) * w whilst Gemma is (x * w).to(float16)
        # See https://github.com/huggingface/transformers/pull/29402
        output = output * (1.0 + self.weight.float())
        return output.type_as(x)

    def extra_repr(self):
        return f"{tuple(self.weight.shape)}, eps={self.eps}"


class GemmaMLP(LlamaMLP):
    def __init__(self, config):
        super().__init__(config)
        self.gate_proj = nn.Linear(self.hidden_size, self.intermediate_size, bias=False)
        self.up_proj = nn.Linear(self.hidden_size, self.intermediate_size, bias=False)
        self.down_proj = nn.Linear(self.intermediate_size, self.hidden_size, bias=False)


class GemmaRotaryEmbedding(LlamaRotaryEmbedding):
    pass


class GemmaPreTrainedModel(LlamaPreTrainedModel):
    def _init_weights(self, module):
        PreTrainedModel._init_weights(self, module)

        # We initialize with 0s to be 1 centered as the RMSNorm here does (1 + weight)
        if "RMSNorm" in module.__class__.__name__:
            module.weight.data.zero_()


class GemmaModel(LlamaModel):
    def forward(
        self,
        input_ids: Optional[torch.LongTensor] = None,
        attention_mask: Optional[torch.Tensor] = None,
        position_ids: Optional[torch.LongTensor] = None,
        past_key_values: Optional[Cache] = None,
        inputs_embeds: Optional[torch.FloatTensor] = None,
        use_cache: Optional[bool] = None,
        cache_position: Optional[torch.LongTensor] = None,
        **kwargs: Unpack[TransformersKwargs],
    ) -> BaseModelOutputWithPast:
        if (input_ids is None) ^ (inputs_embeds is not None):
            raise ValueError("You must specify exactly one of input_ids or inputs_embeds")

        if inputs_embeds is None:
            inputs_embeds = self.embed_tokens(input_ids)

        if use_cache and past_key_values is None:
            past_key_values = DynamicCache(config=self.config)

        if cache_position is None:
            past_seen_tokens = past_key_values.get_seq_length() if past_key_values is not None else 0
            cache_position = torch.arange(
                past_seen_tokens, past_seen_tokens + inputs_embeds.shape[1], device=inputs_embeds.device
            )

        if position_ids is None:
            position_ids = cache_position.unsqueeze(0)

        causal_mask = create_causal_mask(
            config=self.config,
            input_embeds=inputs_embeds,
            attention_mask=attention_mask,
            cache_position=cache_position,
            past_key_values=past_key_values,
            position_ids=position_ids,
        )

        # embed positions
        hidden_states = inputs_embeds
        position_embeddings = self.rotary_emb(hidden_states, position_ids=position_ids)

        # normalized
        # Gemma downcasts the below to float16, causing sqrt(3072)=55.4256 to become 55.5
        # See https://github.com/huggingface/transformers/pull/29402
        normalizer = torch.tensor(self.config.hidden_size**0.5, dtype=hidden_states.dtype)
        hidden_states = hidden_states * normalizer

        for decoder_layer in self.layers[: self.config.num_hidden_layers]:
            hidden_states = decoder_layer(
                hidden_states,
                attention_mask=causal_mask,
                position_ids=position_ids,
                past_key_values=past_key_values,
                use_cache=use_cache,
                cache_position=cache_position,
                position_embeddings=position_embeddings,
                **kwargs,
            )
        hidden_states = self.norm(hidden_states)
        return BaseModelOutputWithPast(
            last_hidden_state=hidden_states,
            past_key_values=past_key_values if use_cache else None,
        )


class GemmaForCausalLM(LlamaForCausalLM):
    def forward(**super_kwargs):
        r"""
        Example:

        ```python
        >>> from transformers import AutoTokenizer, GemmaForCausalLM

        >>> model = GemmaForCausalLM.from_pretrained("google/gemma-7b")
        >>> tokenizer = AutoTokenizer.from_pretrained("google/gemma-7b")

        >>> prompt = "What is your favorite condiment?"
        >>> inputs = tokenizer(prompt, return_tensors="pt")

        >>> # Generate
        >>> generate_ids = model.generate(inputs.input_ids, max_length=30)
        >>> tokenizer.batch_decode(generate_ids, skip_special_tokens=True, clean_up_tokenization_spaces=False)[0]
        "What is your favorite condiment?"
        ```"""
        return super().forward(**super_kwargs)


class GemmaForSequenceClassification(LlamaForSequenceClassification):
    pass


class GemmaForTokenClassification(LlamaForTokenClassification):
    pass


__all__ = [
    "GemmaConfig",
    "GemmaTokenizer",
    "GemmaModel",
    "GemmaForCausalLM",
    "GemmaForSequenceClassification",
    "GemmaForTokenClassification",
    "GemmaPreTrainedModel",  # noqa: F822
]<|MERGE_RESOLUTION|>--- conflicted
+++ resolved
@@ -23,11 +23,7 @@
 from ...configuration_utils import PretrainedConfig
 from ...masking_utils import create_causal_mask
 from ...modeling_outputs import BaseModelOutputWithPast
-<<<<<<< HEAD
 from ...modeling_rope_utils import RopeParameters, rope_config_validation
-=======
-from ...modeling_utils import PreTrainedModel
->>>>>>> 870add3d
 from ...processing_utils import Unpack
 from ...tokenization_utils import AddedToken, PreTrainedTokenizer
 from ...utils import TransformersKwargs, logging
@@ -140,7 +136,6 @@
 
     def __init__(
         self,
-<<<<<<< HEAD
         vocab_size: Optional[int] = 256000,
         hidden_size: Optional[int] = 3072,
         intermediate_size: Optional[int] = 24576,
@@ -149,7 +144,6 @@
         num_key_value_heads: Optional[int] = 16,
         head_dim: Optional[int] = 256,
         hidden_act: Optional[str] = "gelu_pytorch_tanh",
-        hidden_activation: Optional[int] = None,
         max_position_embeddings: Optional[int] = 8192,
         initializer_range: Optional[float] = 0.02,
         rms_norm_eps: Optional[int] = 1e-6,
@@ -161,27 +155,6 @@
         rope_scaling: Optional[RopeParameters] = None,
         attention_bias: Optional[bool] = False,
         attention_dropout: Optional[float] = 0.0,
-=======
-        vocab_size=256000,
-        hidden_size=3072,
-        intermediate_size=24576,
-        num_hidden_layers=28,
-        num_attention_heads=16,
-        num_key_value_heads=16,
-        head_dim=256,
-        hidden_act="gelu_pytorch_tanh",
-        max_position_embeddings=8192,
-        initializer_range=0.02,
-        rms_norm_eps=1e-6,
-        use_cache=True,
-        pad_token_id=0,
-        eos_token_id=1,
-        bos_token_id=2,
-        tie_word_embeddings=True,
-        rope_theta=10000.0,
-        attention_bias=False,
-        attention_dropout=0.0,
->>>>>>> 870add3d
         **kwargs,
     ):
         self.vocab_size = vocab_size
