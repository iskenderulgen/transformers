# Copyright 2025 Johns Hopkins University, LightOn, and the HuggingFace Inc. team. All rights reserved.
#
#
# Licensed under the Apache License, Version 2.0 (the "License");
# you may not use this file except in compliance with the License.
# You may obtain a copy of the License at
#
#     http://www.apache.org/licenses/LICENSE-2.0
#
# Unless required by applicable law or agreed to in writing, software
# distributed under the License is distributed on an "AS IS" BASIS,
# WITHOUT WARRANTIES OR CONDITIONS OF ANY KIND, either express or implied.
# See the License for the specific language governing permissions and
# limitations under the License.

import math
from collections.abc import Callable
from typing import Optional, Union

import torch
from torch import nn
from torch.nn import BCEWithLogitsLoss, CrossEntropyLoss, MSELoss

from ...cache_utils import Cache, DynamicCache
from ...configuration_utils import PreTrainedConfig
from ...generation import GenerationMixin
from ...masking_utils import create_causal_mask, create_sliding_window_causal_mask
from ...modeling_layers import GradientCheckpointingLayer
from ...modeling_outputs import BaseModelOutputWithPast, CausalLMOutputWithPast, SequenceClassifierOutputWithPast
from ...modeling_rope_utils import RopeParameters, rope_config_validation, standardize_rope_params
from ...modeling_utils import ALL_ATTENTION_FUNCTIONS
from ...processing_utils import Unpack
from ...utils import TransformersKwargs, auto_docstring, can_return_tuple, logging
from ...utils.generic import check_model_inputs
from ..modernbert.modeling_modernbert import (
    ModernBertEmbeddings,
    ModernBertMLP,
    ModernBertPredictionHead,
    ModernBertPreTrainedModel,
    ModernBertRotaryEmbedding,
    apply_rotary_pos_emb,
)


logger = logging.get_logger(__name__)


class ModernBertDecoderConfig(PreTrainedConfig):
    r"""
    This is the configuration class to store the configuration of a [`ModernBertDecoderModel`]. It is used to instantiate a ModernBert
    decoder model according to the specified arguments, defining the model architecture. Instantiating a configuration with the
    defaults will yield a similar configuration to that of the ModernBERT-base decoder.
    e.g. [blab-jhu/test-32m-dec](https://huggingface.co/blab-jhu/test-32m-dec)

    Configuration objects inherit from [`PreTrainedConfig`] and can be used to control the model outputs. Read the
    documentation from [`PreTrainedConfig`] for more information.

    Args:
        vocab_size (`int`, *optional*, defaults to 50368):
            Vocabulary size of the ModernBert decoder model. Defines the number of different tokens that can be represented by the
            `inputs_ids` passed when calling [`ModernBertDecoderModel`]
        hidden_size (`int`, *optional*, defaults to 768):
            Dimension of the hidden representations.
        intermediate_size (`int`, *optional*, defaults to 1152):
            Dimension of the MLP representations.
        num_hidden_layers (`int`, *optional*, defaults to 22):
            Number of hidden layers in the Transformer decoder.
        num_attention_heads (`int`, *optional*, defaults to 12):
            Number of attention heads for each attention layer in the Transformer decoder.
        hidden_activation (`str` or `function`, *optional*, defaults to `"gelu"`):
            The non-linear activation function (function or string) in the decoder. Will default to `"gelu"`
            if not specified.
        max_position_embeddings (`int`, *optional*, defaults to 8192):
            The maximum sequence length that this model might ever be used with.
        initializer_range (`float`, *optional*, defaults to 0.02):
            The standard deviation of the truncated_normal_initializer for initializing all weight matrices.
        initializer_cutoff_factor (`float`, *optional*, defaults to 2.0):
            The cutoff factor for the truncated_normal_initializer for initializing all weight matrices.
        norm_eps (`float`, *optional*, defaults to 1e-05):
            The epsilon used by the rms normalization layers.
        norm_bias (`bool`, *optional*, defaults to `False`):
            Whether to use bias in the normalization layers.
        pad_token_id (`int`, *optional*, defaults to 50283):
            Padding token id.
        eos_token_id (`int`, *optional*, defaults to 50282):
            End of stream token id.
        bos_token_id (`int`, *optional*, defaults to 50281):
            Beginning of stream token id.
        cls_token_id (`int`, *optional*, defaults to 50281):
            Classification token id.
        sep_token_id (`int`, *optional*, defaults to 50282):
            Separation token id.
        attention_bias (`bool`, *optional*, defaults to `False`):
            Whether to use a bias in the query, key, value and output projection layers during self-attention.
        attention_dropout (`float`, *optional*, defaults to 0.0):
            The dropout ratio for the attention probabilities.
        embedding_dropout (`float`, *optional*, defaults to 0.0):
            The dropout ratio for the embeddings.
        mlp_bias (`bool`, *optional*, defaults to `False`):
            Whether to use bias in the MLP layers.
        mlp_dropout (`float`, *optional*, defaults to 0.0):
            The dropout ratio for the MLP layers.
        decoder_bias (`bool`, *optional*, defaults to `True`):
            Whether to use bias in the decoder layers.
        classifier_dropout (`float`, *optional*, defaults to 0.0):
            The dropout ratio for the classifier.
        classifier_bias (`bool`, *optional*, defaults to `False`):
            Whether to use bias in the classifier.
        classifier_activation (`str`, *optional*, defaults to `"gelu"`):
            The activation function for the classifier.
        use_cache (`bool`, *optional*, defaults to `True`):
            Whether or not the model should return the last key/values attentions (not used by all models). Only
            relevant if `config.is_decoder=True`.
        local_attention (`int`, *optional*, defaults to 128):
            The sliding window size for local attention. Only used for layers that use local attention. Note that for
            the decoder to match ModernBERT this is actually half of the sliding window size, so 128 => 64.
        global_attn_every_n_layers (`int`, *optional*, defaults to 3):
            Every `global_attn_every_n_layers` layers will use global attention instead of local attention.
        layer_types (`list[str]`, *optional*):
            List of layer types, one for each layer. If not specified, will be automatically generated based on
            `global_attn_every_n_layers`. Should contain "full_attention" or "sliding_attention".
        rope_parameters (`RopeParameters`, *optional*):
            Dictionary containing the configuration parameters for the RoPE embeddings. The dictionaty should contain
            a value for `rope_theta` and optionally parameters used for scaling in case you want to use RoPE
            with longer `max_position_embeddings`.

    Examples:

    ```python
    >>> from transformers import ModernBertDecoderModel, ModernBertDecoderConfig

    >>> # Initializing a ModernBert decoder style configuration
    >>> configuration = ModernBertDecoderConfig()

    >>> # Initializing a model from the modernbert-base decoder style configuration
    >>> model = ModernBertDecoderModel(configuration)

    >>> # Accessing the model configuration
    >>> configuration = model.config
    ```"""

    model_type = "modernbert-decoder"
    attribute_map = {"rope_theta": "global_rope_theta"}
    keys_to_ignore_at_inference = ["past_key_values"]

    def __init__(
        self,
        vocab_size: Optional[int] = 50368,
        hidden_size: Optional[int] = 768,
        intermediate_size: Optional[int] = 1152,
        num_hidden_layers: Optional[int] = 22,
        num_attention_heads: Optional[int] = 12,
        hidden_activation: Optional[str] = "gelu",
        max_position_embeddings: Optional[int] = 8192,
        initializer_range: Optional[float] = 0.02,
        initializer_cutoff_factor: Optional[float] = 2.0,
        norm_eps: Optional[int] = 1e-5,
        norm_bias: Optional[bool] = False,
        pad_token_id: Optional[int] = 50283,
        eos_token_id: Optional[int] = 50282,
        bos_token_id: Optional[int] = 50281,
        cls_token_id: Optional[int] = 50281,
        sep_token_id: Optional[int] = 50282,
        attention_bias: Optional[bool] = False,
        attention_dropout: Optional[float] = 0.0,
        embedding_dropout: Optional[float] = 0.0,
        mlp_bias: Optional[bool] = False,
        mlp_dropout: Optional[float] = 0.0,
        decoder_bias: Optional[bool] = True,
        classifier_dropout: Optional[float] = 0.0,
        classifier_bias: Optional[bool] = False,
        classifier_activation: Optional[str] = "gelu",
        use_cache: Optional[bool] = True,
        local_attention: Optional[int] = 128,
        global_attn_every_n_layers: Optional[int] = 3,
        layer_types: Optional[list[str]] = None,
        rope_parameters: Optional[RopeParameters | dict[RopeParameters]] = None,
        **kwargs,
    ):
        super().__init__(
            pad_token_id=pad_token_id,
            bos_token_id=bos_token_id,
            eos_token_id=eos_token_id,
            cls_token_id=cls_token_id,
            sep_token_id=sep_token_id,
            **kwargs,
        )
        self.vocab_size = vocab_size
        self.max_position_embeddings = max_position_embeddings
        self.hidden_size = hidden_size
        self.intermediate_size = intermediate_size
        self.num_hidden_layers = num_hidden_layers
        self.num_attention_heads = num_attention_heads
        self.initializer_range = initializer_range
        self.initializer_cutoff_factor = initializer_cutoff_factor
        self.norm_eps = norm_eps
        self.norm_bias = norm_bias
        self.attention_bias = attention_bias
        self.attention_dropout = attention_dropout
        self.hidden_activation = hidden_activation
        self.embedding_dropout = embedding_dropout
        self.mlp_bias = mlp_bias
        self.mlp_dropout = mlp_dropout
        self.decoder_bias = decoder_bias
        self.classifier_dropout = classifier_dropout
        self.classifier_bias = classifier_bias
        self.classifier_activation = classifier_activation
        self.use_cache = use_cache
        self.global_attn_every_n_layers = global_attn_every_n_layers
        self.rope_parameters = rope_parameters
        # for consistency with ModernBert
        self.reference_compile = False

        # Set up layer_types for standardized layer type detection
        self.layer_types = layer_types
        if self.layer_types is None:
            # Create layer_types based on the alternating pattern
            self.layer_types = []
            for layer_id in range(num_hidden_layers):
                if layer_id % global_attn_every_n_layers != 0:
                    self.layer_types.append("sliding_attention")
                else:
                    self.layer_types.append("full_attention")

        # Validate the correctness of rotary position embeddings parameters
        rope_theta = getattr(self, "global_rope_theta", 160_000.0)
        rope_local_base_freq = getattr(self, "local_rope_theta", 10000.0)
        standardize_rope_params(
            self, rope_theta={"full_attention": rope_theta, "sliding_attention": rope_local_base_freq}
        )
        rope_config_validation(self)

        # NOTE: sliding window numbers matches ModernBERT but is only half of it
        self.sliding_window = local_attention // 2 if local_attention else -1


class ModernBertDecoderEmbeddings(ModernBertEmbeddings):
    pass


class ModernBertDecoderMLP(ModernBertMLP):
    pass


class ModernBertDecoderRotaryEmbedding(ModernBertRotaryEmbedding):
    pass


def eager_attention_forward(
    module: "ModernBertDecoderAttention",
    query: torch.Tensor,
    key: torch.Tensor,
    value: torch.Tensor,
    attention_mask: Optional[torch.Tensor],
    dropout: float = 0.0,
    scaling: Optional[float] = None,
    sliding_window: Optional[int] = None,
    **kwargs,
) -> tuple[torch.Tensor, Optional[torch.Tensor]]:
    """A simple eager attention implementation for ModernBERT decoder."""
    if scaling is None:
        scaling = module.head_dim**-0.5

    # Compute attention scores
    attn_weights = torch.matmul(query, key.transpose(2, 3)) * scaling

    # Use the pre-computed attention mask
    causal_mask = attention_mask[:, :, :, : key.shape[-2]]
    attn_weights = attn_weights + causal_mask

    # upcast attention to fp32
    attn_weights = nn.functional.softmax(attn_weights, dim=-1, dtype=torch.float32).to(query.dtype)
    attn_weights = nn.functional.dropout(attn_weights, p=dropout, training=module.training)
    attn_output = torch.matmul(attn_weights, value)
    attn_output = attn_output.transpose(1, 2).contiguous()
    return attn_output, attn_weights


class ModernBertDecoderAttention(nn.Module):
    """Performs causal multi-headed self attention for ModernBERT decoder.

    It supports both local attention (sliding window) and global attention patterns.
    """

    def __init__(self, config: ModernBertDecoderConfig, layer_idx: Optional[int] = None):
        super().__init__()
        self.is_sliding = config.layer_types[layer_idx] == "sliding_attention"
        self.config = config
        self.layer_idx = layer_idx
        self.head_dim = config.hidden_size // config.num_attention_heads
        self.num_heads = config.num_attention_heads
        self.all_head_size = self.head_dim * self.num_heads
        self.scaling = self.head_dim**-0.5
        self.attention_dropout = self.config.attention_dropout
        self.is_causal = True

        if config.hidden_size % config.num_attention_heads != 0:
            raise ValueError(
                f"The hidden size ({config.hidden_size}) is not a multiple of the number of attention heads ({config.num_attention_heads})"
            )

        # NOTE: this is different than ModernBERT (separated QKV) so be sure to adapt to this
        self.q_proj = nn.Linear(self.config.hidden_size, self.all_head_size, bias=self.config.attention_bias)
        self.k_proj = nn.Linear(self.config.hidden_size, self.all_head_size, bias=self.config.attention_bias)
        self.v_proj = nn.Linear(self.config.hidden_size, self.all_head_size, bias=self.config.attention_bias)

        self.Wo = nn.Linear(config.hidden_size, config.hidden_size, bias=config.attention_bias)
        self.out_drop = nn.Dropout(config.attention_dropout)

        self.sliding_window = config.sliding_window if config.layer_types[layer_idx] == "sliding_attention" else None

    def forward(
        self,
        hidden_states: torch.Tensor,
        position_embeddings: torch.Tensor,
        attention_mask: Optional[torch.Tensor],
        past_key_values: Optional[Cache] = None,
        cache_position: Optional[torch.LongTensor] = None,
        **kwargs: Unpack[TransformersKwargs],
    ) -> tuple[torch.Tensor, Optional[torch.Tensor]]:
        input_shape = hidden_states.shape[:-1]
        hidden_shape = (*input_shape, -1, self.head_dim)

        query_states = self.q_proj(hidden_states).view(hidden_shape).transpose(1, 2)
        key_states = self.k_proj(hidden_states).view(hidden_shape).transpose(1, 2)
        value_states = self.v_proj(hidden_states).view(hidden_shape).transpose(1, 2)

        cos, sin = position_embeddings
        query_states, key_states = apply_rotary_pos_emb(query_states, key_states, cos, sin)

        if past_key_values is not None:
            # sin and cos are specific to RoPE models; cache_position needed for the static cache
            cache_kwargs = {"sin": sin, "cos": cos, "cache_position": cache_position}
            key_states, value_states = past_key_values.update(key_states, value_states, self.layer_idx, cache_kwargs)

        attention_interface: Callable = eager_attention_forward
        if self.config._attn_implementation != "eager":
            attention_interface = ALL_ATTENTION_FUNCTIONS[self.config._attn_implementation]

        attn_output, attn_weights = attention_interface(
            self,
            query_states,
            key_states,
            value_states,
            attention_mask,
            dropout=self.attention_dropout if self.training else 0.0,
            scaling=self.scaling,
            sliding_window=self.sliding_window,
            **kwargs,
        )

        attn_output = attn_output.reshape(*input_shape, -1).contiguous()
        attn_output = self.out_drop(self.Wo(attn_output))
        return attn_output, attn_weights


class ModernBertDecoderLayer(GradientCheckpointingLayer):
    def __init__(self, config: ModernBertDecoderConfig, layer_idx: Optional[int] = None):
        super().__init__()
        self.config = config
        self.layer_idx = layer_idx
        self.attention_type = config.layer_types[layer_idx]
        self.attn_norm = (
            nn.LayerNorm(config.hidden_size, eps=config.norm_eps, bias=config.norm_bias)
            if layer_idx != 0
            else nn.Identity()
        )
        self.attn = ModernBertDecoderAttention(config=config, layer_idx=layer_idx)
        self.mlp_norm = nn.LayerNorm(config.hidden_size, eps=config.norm_eps, bias=config.norm_bias)
        self.mlp = ModernBertDecoderMLP(config)

<<<<<<< HEAD
    @deprecate_kwarg("position_embeddings_global", version="4.60.0", new_name="position_embeddings")
    @deprecate_kwarg("position_embeddings_local", version="4.60.0", new_name="position_embeddings")
    @deprecate_kwarg("past_key_value", new_name="past_key_values", version="4.58")
=======
>>>>>>> b13ee63b
    def forward(
        self,
        hidden_states: torch.Tensor,
        position_embeddings_global: torch.Tensor = None,
        position_embeddings_local: torch.Tensor = None,
        position_embeddings: torch.Tensor = None,
        attention_mask: Optional[torch.Tensor] = None,
        past_key_values: Optional[Cache] = None,
        cache_position: Optional[torch.LongTensor] = None,
        **kwargs,
    ) -> tuple[torch.FloatTensor, Optional[tuple[torch.FloatTensor, torch.FloatTensor]]]:
        residual = hidden_states
        hidden_states = self.attn_norm(hidden_states)

        # apply global RoPE to non-sliding layer only
        if position_embeddings is None:
            if self.attn.is_sliding:
                position_embeddings = position_embeddings_local
            else:
                position_embeddings = position_embeddings_global

        # Self Attention
        attn_outputs = self.attn(
            hidden_states=hidden_states,
            position_embeddings=position_embeddings,
            attention_mask=attention_mask,
            past_key_values=past_key_values,
            cache_position=cache_position,
            **kwargs,
        )
        hidden_states = attn_outputs[0]

        # Add residual connection
        hidden_states = residual + hidden_states

        # MLP
        residual = hidden_states
        hidden_states = self.mlp_norm(hidden_states)
        mlp_output = self.mlp(hidden_states)
        hidden_states = residual + mlp_output
        return hidden_states


class ModernBertDecoderPredictionHead(ModernBertPredictionHead):
    pass


@auto_docstring
class ModernBertDecoderPreTrainedModel(ModernBertPreTrainedModel):
    _skip_keys_device_placement = ["past_key_values"]
    _no_split_modules = ["ModernBertDecoderLayer"]
    _supports_flex_attn = True
    _supports_attention_backend = True
    _can_record_outputs = {
        "hidden_states": ModernBertDecoderLayer,
        "attentions": ModernBertDecoderAttention,
    }

    def _init_weights(self, module: nn.Module):
        cutoff_factor = self.config.initializer_cutoff_factor
        if cutoff_factor is None:
            cutoff_factor = 3

        def init_weight(module: nn.Module, std: float):
            nn.init.trunc_normal_(
                module.weight,
                mean=0.0,
                std=std,
                a=-cutoff_factor * std,
                b=cutoff_factor * std,
            )

            if isinstance(module, nn.Linear):
                if module.bias is not None:
                    nn.init.zeros_(module.bias)

        stds = {
            "in": self.config.initializer_range,
            "out": self.config.initializer_range / math.sqrt(2.0 * self.config.num_hidden_layers),
            "embedding": self.config.initializer_range,
            "final_out": self.config.hidden_size**-0.5,
        }

        if isinstance(module, ModernBertDecoderEmbeddings):
            init_weight(module.tok_embeddings, stds["embedding"])
        elif isinstance(module, ModernBertDecoderMLP):
            init_weight(module.Wi, stds["in"])
            init_weight(module.Wo, stds["out"])
        elif isinstance(module, ModernBertDecoderAttention):
            init_weight(module.q_proj, stds["in"])
            init_weight(module.k_proj, stds["in"])
            init_weight(module.v_proj, stds["in"])
            init_weight(module.Wo, stds["out"])
        elif isinstance(module, ModernBertDecoderPredictionHead):
            init_weight(module.dense, stds["out"])
        elif isinstance(module, ModernBertDecoderForSequenceClassification):
            init_weight(module.classifier, stds["final_out"])
        elif isinstance(module, ModernBertDecoderForCausalLM):
            init_weight(module.decoder, stds["out"])
        elif isinstance(module, nn.LayerNorm):
            module.weight.data.fill_(1.0)
            if module.bias is not None:
                module.bias.data.zero_()

    def _check_and_adjust_attn_implementation(self, attn_implementation, is_init_check):
        raise AttributeError("No need to inherit!")

    def _maybe_set_compile(self):
        raise AttributeError("No need to inherit!")

    def resize_token_embeddings(self, *args, **kwargs):
        raise AttributeError("No need to inherit!")


@auto_docstring
class ModernBertDecoderModel(ModernBertDecoderPreTrainedModel):
    def __init__(self, config: ModernBertDecoderConfig):
        super().__init__(config)
        self.config = config
        self.embeddings = ModernBertDecoderEmbeddings(config)
        self.layers = nn.ModuleList(
            [ModernBertDecoderLayer(config, layer_idx) for layer_idx in range(config.num_hidden_layers)]
        )
        self.final_norm = nn.LayerNorm(config.hidden_size, eps=config.norm_eps, bias=config.norm_bias)
        self.rotary_emb = ModernBertDecoderRotaryEmbedding(config=config)
        self.gradient_checkpointing = False

        self.post_init()

    def get_input_embeddings(self):
        return self.embeddings.tok_embeddings

    def set_input_embeddings(self, value):
        self.embeddings.tok_embeddings = value

    @check_model_inputs()
    @auto_docstring
    def forward(
        self,
        input_ids: Optional[torch.LongTensor] = None,
        attention_mask: Optional[torch.Tensor] = None,
        position_ids: Optional[torch.LongTensor] = None,
        past_key_values: Optional[Cache] = None,
        inputs_embeds: Optional[torch.Tensor] = None,
        use_cache: Optional[bool] = None,
        cache_position: Optional[torch.LongTensor] = None,
        **kwargs,
    ) -> Union[tuple[torch.Tensor, ...], BaseModelOutputWithPast]:
        if (input_ids is None) == (inputs_embeds is None):
            raise ValueError("You must specify exactly one of input_ids or inputs_embeds")

        if input_ids is not None:
            self.warn_if_padding_and_no_attention_mask(input_ids, attention_mask)
            batch_size, seq_length = input_ids.shape[:2]
        else:
            batch_size, seq_length = inputs_embeds.shape[:2]

        # Handle past_key_values and cache setup
        if use_cache and past_key_values is None and not self.training:
            past_key_values = DynamicCache(config=self.config)

        if cache_position is None:
            past_seen_tokens = past_key_values.get_seq_length() if past_key_values is not None else 0
            cache_position = torch.arange(
                past_seen_tokens,
                past_seen_tokens + seq_length,
                device=input_ids.device if input_ids is not None else inputs_embeds.device,
            )

        if position_ids is None:
            position_ids = cache_position.unsqueeze(0).expand(batch_size, -1)

        # Calculate embeddings
        hidden_states = self.embeddings(input_ids=input_ids, inputs_embeds=inputs_embeds)

        # It may already have been prepared by e.g. `generate`
        if not isinstance(causal_mask_mapping := attention_mask, dict):
            # Prepare mask arguments
            mask_kwargs = {
                "config": self.config,
                "input_embeds": hidden_states,
                "attention_mask": attention_mask,
                "cache_position": cache_position,
                "past_key_values": past_key_values,
                "position_ids": position_ids,
            }

            causal_mask_mapping = {
                "full_attention": create_causal_mask(**mask_kwargs),
                "sliding_attention": create_sliding_window_causal_mask(**mask_kwargs),
            }

        position_embeddings = {}
        for layer_type in self.config.layer_types:
            position_embeddings[layer_type] = self.rotary_emb(hidden_states, position_ids, layer_type)

        for idx, decoder_layer in enumerate(self.layers):
            hidden_states = decoder_layer(
                hidden_states,
                attention_mask=causal_mask_mapping[decoder_layer.attention_type],
                position_embeddings=position_embeddings[decoder_layer.attention_type],
                past_key_values=past_key_values,
                use_cache=use_cache,
                cache_position=cache_position,
                position_ids=position_ids,
                **kwargs,
            )

        hidden_states = self.final_norm(hidden_states)

        return BaseModelOutputWithPast(
            last_hidden_state=hidden_states,
            past_key_values=past_key_values,
        )


@auto_docstring(
    custom_intro="""
    The ModernBert Decoder Model with a language modeling head on top for causal language modeling (CLM).
    """
)
class ModernBertDecoderForCausalLM(ModernBertDecoderPreTrainedModel, GenerationMixin):
    _tied_weights_keys = ["decoder.weight"]

    def __init__(self, config: ModernBertDecoderConfig):
        super().__init__(config)
        self.config = config
        self.model = ModernBertDecoderModel(config)
        self.lm_head = ModernBertDecoderPredictionHead(config)
        self.decoder = nn.Linear(config.hidden_size, config.vocab_size, bias=config.decoder_bias)

        # Initialize weights and apply final processing
        self.post_init()

    def get_output_embeddings(self):
        return self.decoder

    def set_output_embeddings(self, new_embeddings):
        self.decoder = new_embeddings

    @can_return_tuple
    @auto_docstring
    def forward(
        self,
        input_ids: Optional[torch.LongTensor] = None,
        attention_mask: Optional[torch.Tensor] = None,
        position_ids: Optional[torch.LongTensor] = None,
        past_key_values: Optional[Cache] = None,
        inputs_embeds: Optional[torch.Tensor] = None,
        labels: Optional[torch.LongTensor] = None,
        use_cache: Optional[bool] = None,
        **kwargs,
    ) -> Union[tuple, CausalLMOutputWithPast]:
        r"""
        labels (`torch.LongTensor` of shape `(batch_size, sequence_length)`, *optional*):
            Labels for computing the masked language modeling loss. Indices should either be in `[0, ...,
            config.vocab_size]` or -100 (see `input_ids` docstring). Tokens with indices set to `-100` are ignored
            (masked), the loss is only computed for the tokens with labels in `[0, ..., config.vocab_size]`.

        Returns:
            [`~modeling_outputs.CausalLMOutputWithPast`]
            comprising various elements depending on the configuration and inputs.

        Example:

        ```python
        >>> from transformers import AutoTokenizer, ModernBertDecoderForCausalLM

        >>> model = ModernBertDecoderForCausalLM.from_pretrained("blab-jhu/test-32m-dec")
        >>> tokenizer = AutoTokenizer.from_pretrained("blab-jhu/test-32m-dec")

        >>> prompt = "The capital of France is"
        >>> inputs = tokenizer(prompt, return_tensors="pt")

        >>> # Generate
        >>> generate_ids = model.generate(inputs.input_ids, max_length=1)
        >>> tokenizer.batch_decode(generate_ids, skip_special_tokens=True, clean_up_tokenization_spaces=False)[0]
        "The capital of France is Paris"
        ```
        """
        # decoder outputs consists of (dec_features, layer_state, dec_hidden, dec_attn)
        outputs = self.model(
            input_ids=input_ids,
            attention_mask=attention_mask,
            position_ids=position_ids,
            past_key_values=past_key_values,
            inputs_embeds=inputs_embeds,
            use_cache=use_cache,
            **kwargs,
        )

        hidden_states = outputs[0]
        logits = self.decoder(self.lm_head(hidden_states))

        loss = None
        if labels is not None:
            # Shift so that tokens < n predict n
            shift_logits = logits[..., :-1, :].contiguous()
            shift_labels = labels[..., 1:].contiguous()
            # Flatten the tokens
            loss_fct = CrossEntropyLoss()
            shift_logits = shift_logits.view(-1, self.config.vocab_size)
            shift_labels = shift_labels.view(-1)
            shift_labels = shift_labels.to(shift_logits.device)
            loss = loss_fct(shift_logits, shift_labels)

        return CausalLMOutputWithPast(
            loss=loss,
            logits=logits,
            past_key_values=outputs.past_key_values,
            hidden_states=outputs.hidden_states,
            attentions=outputs.attentions,
        )


@auto_docstring(
    custom_intro="""
    The ModernBert Decoder Model with a sequence classification head on top (linear layer).

    [`ModernBertDecoderForSequenceClassification`] uses the last token in order to do the classification, as other causal models
    (e.g. GPT-1, GPT-2) do.

    Since it does classification on the last token, it requires to know the position of the last token. If a
    `pad_token_id` is defined in the configuration, it finds the last token that is not a padding token in each row. If
    no `pad_token_id` is defined, it simply takes the last value in each row of the batch. Since it cannot guess the
    padding tokens when `inputs_embeds` are passed instead of `input_ids`, it does the same (take the last value in
    each row of the batch).
    """
)
class ModernBertDecoderForSequenceClassification(ModernBertDecoderPreTrainedModel):
    def __init__(self, config: ModernBertDecoderConfig):
        super().__init__(config)
        self.num_labels = config.num_labels
        self.model = ModernBertDecoderModel(config)

        self.head = ModernBertDecoderPredictionHead(config)
        self.classifier = nn.Linear(config.hidden_size, config.num_labels, bias=config.classifier_bias)
        self.drop = torch.nn.Dropout(config.classifier_dropout)

        # Initialize weights and apply final processing
        self.post_init()

    @can_return_tuple
    @auto_docstring(checkpoint="blab-jhu/test-32m-dec")
    def forward(
        self,
        input_ids: Optional[torch.LongTensor] = None,
        attention_mask: Optional[torch.Tensor] = None,
        position_ids: Optional[torch.LongTensor] = None,
        past_key_values: Optional[Cache] = None,
        inputs_embeds: Optional[torch.Tensor] = None,
        labels: Optional[torch.LongTensor] = None,
        use_cache: Optional[bool] = None,
        **kwargs,
    ) -> Union[tuple, SequenceClassifierOutputWithPast]:
        r"""
        labels (`torch.LongTensor` of shape `(batch_size,)`, *optional*):
            Labels for computing the sequence classification/regression loss. Indices should be in `[0, ...,
            config.num_labels - 1]`. If `config.num_labels == 1` a regression loss is computed (Mean-Square loss), If
            `config.num_labels > 1` a classification loss is computed (Cross-Entropy).
        """
        transformer_outputs = self.model(
            input_ids,
            attention_mask=attention_mask,
            position_ids=position_ids,
            past_key_values=past_key_values,
            inputs_embeds=inputs_embeds,
            use_cache=use_cache,
            **kwargs,
        )
        hidden_states = transformer_outputs[0]
        hidden_states = self.drop(self.head(hidden_states))
        logits = self.classifier(hidden_states)

        if input_ids is not None:
            batch_size, sequence_length = input_ids.shape[:2]
        else:
            batch_size, sequence_length = inputs_embeds.shape[:2]

        if self.config.pad_token_id is None and batch_size != 1:
            raise ValueError("Cannot handle batch sizes > 1 if no padding token is defined.")
        if self.config.pad_token_id is None:
            last_non_pad_token = -1
        elif input_ids is not None:
            # To handle both left- and right- padding, we take the rightmost token that is not equal to pad_token_id
            non_pad_mask = (input_ids != self.config.pad_token_id).to(logits.device, torch.int32)
            token_indices = torch.arange(input_ids.shape[-1], device=logits.device, dtype=torch.int32)
            last_non_pad_token = (token_indices * non_pad_mask).argmax(-1)
        else:
            last_non_pad_token = -1
            logger.warning_once(
                f"{self.__class__.__name__} will not detect padding tokens in `inputs_embeds`. Results may be "
                "unexpected if using padding tokens in conjunction with `inputs_embeds.`"
            )

        pooled_logits = logits[torch.arange(batch_size, device=logits.device), last_non_pad_token]

        loss = None
        if labels is not None:
            if self.config.problem_type is None:
                if self.num_labels == 1:
                    self.config.problem_type = "regression"
                elif self.num_labels > 1 and (labels.dtype == torch.long or labels.dtype == torch.int):
                    self.config.problem_type = "single_label_classification"
                else:
                    self.config.problem_type = "multi_label_classification"

            if self.config.problem_type == "regression":
                loss_fct = MSELoss()
                if self.num_labels == 1:
                    loss = loss_fct(pooled_logits.squeeze(), labels.squeeze())
                else:
                    loss = loss_fct(pooled_logits, labels)
            elif self.config.problem_type == "single_label_classification":
                loss_fct = CrossEntropyLoss()
                loss = loss_fct(pooled_logits.view(-1, self.num_labels), labels.view(-1))
            elif self.config.problem_type == "multi_label_classification":
                loss_fct = BCEWithLogitsLoss()
                loss = loss_fct(pooled_logits, labels)

        return SequenceClassifierOutputWithPast(
            loss=loss,
            logits=pooled_logits,
            past_key_values=transformer_outputs.past_key_values,
            hidden_states=transformer_outputs.hidden_states,
            attentions=transformer_outputs.attentions,
        )


__all__ = [
    "ModernBertDecoderConfig",
    "ModernBertDecoderModel",
    "ModernBertDecoderPreTrainedModel",
    "ModernBertDecoderForCausalLM",
    "ModernBertDecoderForSequenceClassification",
]<|MERGE_RESOLUTION|>--- conflicted
+++ resolved
@@ -369,17 +369,9 @@
         self.mlp_norm = nn.LayerNorm(config.hidden_size, eps=config.norm_eps, bias=config.norm_bias)
         self.mlp = ModernBertDecoderMLP(config)
 
-<<<<<<< HEAD
-    @deprecate_kwarg("position_embeddings_global", version="4.60.0", new_name="position_embeddings")
-    @deprecate_kwarg("position_embeddings_local", version="4.60.0", new_name="position_embeddings")
-    @deprecate_kwarg("past_key_value", new_name="past_key_values", version="4.58")
-=======
->>>>>>> b13ee63b
     def forward(
         self,
         hidden_states: torch.Tensor,
-        position_embeddings_global: torch.Tensor = None,
-        position_embeddings_local: torch.Tensor = None,
         position_embeddings: torch.Tensor = None,
         attention_mask: Optional[torch.Tensor] = None,
         past_key_values: Optional[Cache] = None,
@@ -388,13 +380,6 @@
     ) -> tuple[torch.FloatTensor, Optional[tuple[torch.FloatTensor, torch.FloatTensor]]]:
         residual = hidden_states
         hidden_states = self.attn_norm(hidden_states)
-
-        # apply global RoPE to non-sliding layer only
-        if position_embeddings is None:
-            if self.attn.is_sliding:
-                position_embeddings = position_embeddings_local
-            else:
-                position_embeddings = position_embeddings_global
 
         # Self Attention
         attn_outputs = self.attn(
