--- conflicted
+++ resolved
@@ -172,9 +172,13 @@
                 ),
             ),
             (
-<<<<<<< HEAD
                 "deci",
-=======
+                (
+                    "LlamaTokenizer" if is_sentencepiece_available() else None,
+                    "LlamaTokenizerFast" if is_tokenizers_available() else None,
+                ),
+            ),
+            (
                 "deepseek_v3",
                 (
                     "LlamaTokenizer" if is_sentencepiece_available() else None,
@@ -183,7 +187,6 @@
             ),
             (
                 "diffllama",
->>>>>>> cdfb018d
                 (
                     "LlamaTokenizer" if is_sentencepiece_available() else None,
                     "LlamaTokenizerFast" if is_tokenizers_available() else None,
