--- conflicted
+++ resolved
@@ -243,13 +243,9 @@
         return None
     if _kernels_available:
         try:
-<<<<<<< HEAD
-            kernel = get_kernel_wrapper(_HUB_KERNEL_MAPPING[kernel_name])
-=======
             repo_id = _HUB_KERNEL_MAPPING[kernel_name]["repo_id"]
             version = _HUB_KERNEL_MAPPING[kernel_name].get("version", None)
-            kernel = get_kernel(repo_id, version=version)
->>>>>>> 5995435d
+            kernel = get_kernel_wrapper(repo_id, version=version)
             mapping[kernel_name] = kernel
         except FileNotFoundError:
             mapping[kernel_name] = None
