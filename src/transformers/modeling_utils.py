--- conflicted
+++ resolved
@@ -73,9 +73,7 @@
     verify_tp_plan,
 )
 from .loss.loss_utils import LOSS_MAPPING
-<<<<<<< HEAD
 from .pytorch_utils import id_tensor_storage
-=======
 from .masking_utils import ALL_MASK_ATTENTION_FUNCTIONS
 from .pytorch_utils import (  # noqa: F401
     Conv1D,
@@ -86,7 +84,6 @@
     prune_layer,
     prune_linear_layer,
 )
->>>>>>> 0fe03afe
 from .quantizers import AutoHfQuantizer, HfQuantizer
 from .quantizers.quantizers_utils import get_module_from_name
 from .safetensors_conversion import auto_conversion
@@ -4751,7 +4748,6 @@
         # We need to correctly dispatch the model on the current process device. The easiest way for this is to use a simple
         # `device_map` pointing to the correct device
         if tp_plan is not None:
-<<<<<<< HEAD
             if device_mesh is None and tp_plan is not None:
                 tp_plan, device_map, device_mesh, tp_size = initialize_tensor_parallelism(tp_plan, tp_size=tp_size)
             else:
@@ -4759,19 +4755,6 @@
                 if device_mesh.ndim > 1:
                     raise ValueError("device_mesh must be 1 dimensional and will be used for TP")
                 device_map = torch.device(device_mesh.device_type, int(os.environ["LOCAL_RANK"]))
-=======
-            if device_mesh is None:
-                tp_plan, device_map, device_mesh = initialize_tensor_parallelism(tp_plan, tp_size=None)
-            else:
-                if "tp" not in device_mesh.mesh_dim_names:
-                    raise ValueError(
-                        "When using `tp_plan`, the `device_mesh` must contain a 'tp' dimension. "
-                        "Please provide a valid `device_mesh`."
-                    )
-                device_mesh = device_mesh["tp"]
-                tp_size = device_mesh["tp"].size()
-                device_map = torch.device(f"{device_mesh.device_type}:{int(os.environ['LOCAL_RANK'])}")
->>>>>>> 0fe03afe
 
             if tp_size is None:
                 tp_size = torch.distributed.get_world_size()
