--- conflicted
+++ resolved
@@ -91,11 +91,7 @@
     if not is_peft_available():
         raise ValueError("PEFT is not installed. Please install it with `pip install peft`")
 
-<<<<<<< HEAD
-    is_peft_version_compatible = version.parse(importlib.metadata.version("peft")) > version.parse(min_version)
-=======
     is_peft_version_compatible = version.parse(importlib.metadata.version("peft")) >= version.parse(min_version)
->>>>>>> 70b49f02
 
     if not is_peft_version_compatible:
         raise ValueError(
